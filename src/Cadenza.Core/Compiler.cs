--- conflicted
+++ resolved
@@ -1,5091 +1,2539 @@
-<<<<<<< HEAD
-// Cadenza Core Compiler - Compilation and Generation Classes
-// Extracted from cadenzac-core.cs
-
-using System;
-using System.IO;
-using System.Linq;
-using System.Collections.Generic;
-using System.Threading.Tasks;
-using System.Reflection;
-using Microsoft.CodeAnalysis;
-using Microsoft.CodeAnalysis.CSharp;
-using Microsoft.CodeAnalysis.CSharp.Syntax;
-using Microsoft.CodeAnalysis.Emit;
-using static Microsoft.CodeAnalysis.CSharp.SyntaxFactory;
-
-namespace Cadenza.Core;
-
-// =============================================================================
-// C# CODE GENERATOR
-// =============================================================================
-
-public class CSharpGenerator
-{
-    private readonly HashSet<string> _generatedNamespaces = new();
-    private readonly List<string> _usingStatements = new();
-    private readonly Dictionary<string, string> _importedSymbols = new(); // Track imported symbols
-    private readonly Dictionary<string, string> _moduleNamespaces = new(); // Track module name to namespace mapping
-    private string? _currentFunctionReturnType; // Track current function's return type for Result type inference
-    
-    public SyntaxTree GenerateFromAST(ProgramNode program)
-    {
-        var namespaceMembers = new Dictionary<string, List<MemberDeclarationSyntax>>();
-        var globalMembers = new List<MemberDeclarationSyntax>();
-        
-        // Add Result struct and helper class if any function uses Result types
-        var resultTypes = GenerateResultTypes();
-        globalMembers.AddRange(resultTypes);
-        
-        // Add Option struct and helper class if any function uses Option types
-        var optionTypes = GenerateOptionTypes();
-        globalMembers.AddRange(optionTypes);
-        
-        // First pass: Process imports and modules to build symbol mapping
-        foreach (var statement in program.Statements)
-        {
-            if (statement is ImportStatement import)
-            {
-                ProcessImportStatement(import);
-            }
-            else if (statement is ModuleDeclaration module)
-            {
-                // Register the module for qualified call resolution
-                _moduleNamespaces[module.Name] = $"Cadenza.Modules.{module.Name}";
-                
-                // Add using statement for the module namespace
-                _usingStatements.Add($"Cadenza.Modules.{module.Name}");
-                
-            }
-        }
-        
-        // Second pass: Generate actual C# code
-        var standaloneMembers = new List<MemberDeclarationSyntax>();
-        
-        foreach (var statement in program.Statements)
-        {
-            var member = GenerateStatement(statement);
-            if (member != null)
-            {
-                if (statement is ModuleDeclaration module)
-                {
-                    var namespaceName = $"Cadenza.Modules.{module.Name}";
-                    if (!namespaceMembers.ContainsKey(namespaceName))
-                    {
-                        namespaceMembers[namespaceName] = new List<MemberDeclarationSyntax>();
-                    }
-                    namespaceMembers[namespaceName].AddRange(member as IEnumerable<MemberDeclarationSyntax> ?? new[] { member });
-                }
-                else if (statement is FunctionDeclaration)
-                {
-                    // Collect standalone functions to wrap in a class
-                    standaloneMembers.Add(member);
-                }
-                else
-                {
-                    globalMembers.Add(member);
-                }
-            }
-        }
-        
-        // Wrap standalone functions in a Program class
-        if (standaloneMembers.Count > 0)
-        {
-            var programClass = ClassDeclaration("CadenzaProgram")
-                .AddModifiers(Token(SyntaxKind.PublicKeyword), Token(SyntaxKind.StaticKeyword))
-                .AddMembers(standaloneMembers.ToArray());
-            globalMembers.Add(programClass);
-        }
-        
-        // Create compilation unit
-        var compilationUnit = CompilationUnit();
-        
-        // Add using statements
-        _usingStatements.Add("System");
-        _usingStatements.Add("System.Collections.Generic");
-        _usingStatements.Add("System.Threading.Tasks");
-        // _usingStatements.Add("Cadenza.Runtime"); // Only add if runtime features are used
-        
-        foreach (var usingStmt in _usingStatements.Distinct())
-        {
-            compilationUnit = compilationUnit.AddUsings(UsingDirective(ParseName(usingStmt)));
-        }
-        
-        // Check for main function and generate entry point
-        bool hasMainFunction = false;
-        string mainNamespace = "";
-        bool isStandaloneMain = false;
-        
-        // Look for main function in modules
-        foreach (var statement in program.Statements)
-        {
-            if (statement is ModuleDeclaration module)
-            {
-                foreach (var stmt in module.Body)
-                {
-                    if (stmt is FunctionDeclaration func && func.Name == "main")
-                    {
-                        hasMainFunction = true;
-                        mainNamespace = $"Cadenza.Modules.{module.Name}";
-                        break;
-                    }
-                }
-            }
-            else if (statement is FunctionDeclaration func && func.Name == "main")
-            {
-                hasMainFunction = true;
-                isStandaloneMain = true;
-                mainNamespace = "CadenzaProgram";
-                break;
-            }
-        }
-        
-        // Add top-level statement FIRST if main function exists
-        if (hasMainFunction)
-        {
-            var entryPoint = GenerateTopLevelStatement(mainNamespace);
-            compilationUnit = compilationUnit.AddMembers(entryPoint);
-        }
-        
-        // Add namespace members
-        foreach (var (namespaceName, members) in namespaceMembers)
-        {
-            var namespaceDecl = NamespaceDeclaration(ParseName(namespaceName))
-                .AddMembers(members.ToArray());
-            compilationUnit = compilationUnit.AddMembers(namespaceDecl);
-        }
-        
-        // Add global members (structs and classes)
-        compilationUnit = compilationUnit.AddMembers(globalMembers.ToArray());
-        
-        return CSharpSyntaxTree.Create(compilationUnit);
-    }
-    
-    private GlobalStatementSyntax GenerateTopLevelStatement(string mainNamespace)
-    {
-        ExpressionSyntax mainCall;
-        
-        if (mainNamespace == "CadenzaProgram")
-        {
-            // For standalone main function: CadenzaProgram.main()
-            mainCall = InvocationExpression(
-                MemberAccessExpression(
-                    SyntaxKind.SimpleMemberAccessExpression,
-                    IdentifierName("CadenzaProgram"),
-                    IdentifierName("main")
-                )
-            );
-        }
-        else
-        {
-            // Generate: MainNamespace.ClassName.main(); 
-            // Extract module name from namespace
-            var moduleName = mainNamespace.Replace("Cadenza.Modules.", "");
-            var fullPath = $"{mainNamespace}.{moduleName}";
-            
-            mainCall = InvocationExpression(
-                MemberAccessExpression(
-                    SyntaxKind.SimpleMemberAccessExpression,
-                    MemberAccessExpression(
-                        SyntaxKind.SimpleMemberAccessExpression,
-                        ParseName(mainNamespace),
-                        IdentifierName(moduleName)
-                    ),
-                    IdentifierName("main")
-                )
-            );
-        }
-        
-        var statement = ExpressionStatement(mainCall);
-        return GlobalStatement(statement);
-    }
-    
-    private MemberDeclarationSyntax[] GenerateResultTypes()
-    {
-        // Generate Result<T,E> class
-        var resultStruct = ClassDeclaration("Result")
-            .AddModifiers(Token(SyntaxKind.PublicKeyword))
-            .AddTypeParameterListParameters(
-                TypeParameter("T"),
-                TypeParameter("E"))
-            .AddMembers(
-                FieldDeclaration(
-                    VariableDeclaration(ParseTypeName("bool"))
-                        .AddVariables(VariableDeclarator("IsSuccess")))
-                    .AddModifiers(Token(SyntaxKind.PublicKeyword), Token(SyntaxKind.ReadOnlyKeyword)),
-                FieldDeclaration(
-                    VariableDeclaration(ParseTypeName("T"))
-                        .AddVariables(VariableDeclarator("Value")))
-                    .AddModifiers(Token(SyntaxKind.PublicKeyword), Token(SyntaxKind.ReadOnlyKeyword)),
-                FieldDeclaration(
-                    VariableDeclaration(ParseTypeName("E"))
-                        .AddVariables(VariableDeclarator("Error")))
-                    .AddModifiers(Token(SyntaxKind.PublicKeyword), Token(SyntaxKind.ReadOnlyKeyword)),
-                PropertyDeclaration(ParseTypeName("bool"), "IsError")
-                    .AddModifiers(Token(SyntaxKind.PublicKeyword))
-                    .AddAccessorListAccessors(
-                        AccessorDeclaration(SyntaxKind.GetAccessorDeclaration)
-                            .WithBody(Block(
-                                ReturnStatement(
-                                    PrefixUnaryExpression(SyntaxKind.LogicalNotExpression, IdentifierName("IsSuccess"))
-                                )
-                            ))
-                    ),
-                ConstructorDeclaration("Result")
-                    .AddModifiers(Token(SyntaxKind.PublicKeyword))
-                    .AddParameterListParameters(
-                        Parameter(Identifier("isSuccess")).WithType(ParseTypeName("bool")),
-                        Parameter(Identifier("value")).WithType(ParseTypeName("T")),
-                        Parameter(Identifier("error")).WithType(ParseTypeName("E")))
-                    .WithBody(Block(
-                        ExpressionStatement(AssignmentExpression(SyntaxKind.SimpleAssignmentExpression,
-                            IdentifierName("IsSuccess"), IdentifierName("isSuccess"))),
-                        ExpressionStatement(AssignmentExpression(SyntaxKind.SimpleAssignmentExpression,
-                            IdentifierName("Value"), IdentifierName("value"))),
-                        ExpressionStatement(AssignmentExpression(SyntaxKind.SimpleAssignmentExpression,
-                            IdentifierName("Error"), IdentifierName("error"))))));
-
-        // Generate Result helper class
-        var resultClass = GenerateResultClass();
-
-        return new MemberDeclarationSyntax[] { resultStruct, resultClass };
-    }
-    
-    private ClassDeclarationSyntax GenerateResultClass()
-    {
-        return ClassDeclaration("Result")
-            .AddModifiers(Token(SyntaxKind.PublicKeyword), Token(SyntaxKind.StaticKeyword))
-            .AddMembers(
-                // Generic OK method with explicit type parameters
-                MethodDeclaration(ParseTypeName("Result<T, E>"), "Ok")
-                    .AddModifiers(Token(SyntaxKind.PublicKeyword), Token(SyntaxKind.StaticKeyword))
-                    .AddTypeParameterListParameters(
-                        TypeParameter("T"),
-                        TypeParameter("E"))
-                    .AddParameterListParameters(Parameter(Identifier("value")).WithType(ParseTypeName("T")))
-                    .WithBody(Block(
-                        ReturnStatement(
-                            ObjectCreationExpression(ParseTypeName("Result<T, E>"))
-                                .AddArgumentListArguments(
-                                    Argument(LiteralExpression(SyntaxKind.TrueLiteralExpression)),
-                                    Argument(IdentifierName("value")),
-                                    Argument(LiteralExpression(SyntaxKind.DefaultLiteralExpression)))))),
-                
-                // Generic Error method with explicit type parameters
-                MethodDeclaration(ParseTypeName("Result<T, E>"), "Error")
-                    .AddModifiers(Token(SyntaxKind.PublicKeyword), Token(SyntaxKind.StaticKeyword))
-                    .AddTypeParameterListParameters(
-                        TypeParameter("T"),
-                        TypeParameter("E"))
-                    .AddParameterListParameters(Parameter(Identifier("error")).WithType(ParseTypeName("E")))
-                    .WithBody(Block(
-                        ReturnStatement(
-                            ObjectCreationExpression(ParseTypeName("Result<T, E>"))
-                                .AddArgumentListArguments(
-                                    Argument(LiteralExpression(SyntaxKind.FalseLiteralExpression)),
-                                    Argument(LiteralExpression(SyntaxKind.DefaultLiteralExpression)),
-                                    Argument(IdentifierName("error"))))))
-            );
-    }
-    
-    private MemberDeclarationSyntax[] GenerateOptionTypes()
-    {
-        // Generate Option<T> struct
-        var optionStruct = StructDeclaration("Option")
-            .AddModifiers(Token(SyntaxKind.PublicKeyword))
-            .AddTypeParameterListParameters(TypeParameter("T"))
-            .AddMembers(
-                FieldDeclaration(
-                    VariableDeclaration(ParseTypeName("bool"))
-                        .AddVariables(VariableDeclarator("HasValue")))
-                    .AddModifiers(Token(SyntaxKind.PublicKeyword), Token(SyntaxKind.ReadOnlyKeyword)),
-                FieldDeclaration(
-                    VariableDeclaration(ParseTypeName("T"))
-                        .AddVariables(VariableDeclarator("Value")))
-                    .AddModifiers(Token(SyntaxKind.PublicKeyword), Token(SyntaxKind.ReadOnlyKeyword)),
-                ConstructorDeclaration("Option")
-                    .AddModifiers(Token(SyntaxKind.PublicKeyword))
-                    .AddParameterListParameters(
-                        Parameter(Identifier("hasValue")).WithType(ParseTypeName("bool")),
-                        Parameter(Identifier("value")).WithType(ParseTypeName("T")))
-                    .WithBody(Block(
-                        ExpressionStatement(AssignmentExpression(SyntaxKind.SimpleAssignmentExpression,
-                            IdentifierName("HasValue"), IdentifierName("hasValue"))),
-                        ExpressionStatement(AssignmentExpression(SyntaxKind.SimpleAssignmentExpression,
-                            IdentifierName("Value"), IdentifierName("value"))))));
-
-        // Generate Option helper class
-        var optionClass = GenerateOptionClass();
-
-        return new MemberDeclarationSyntax[] { optionStruct, optionClass };
-    }
-    
-    private ClassDeclarationSyntax GenerateOptionClass()
-    {
-        return ClassDeclaration("Option")
-            .AddModifiers(Token(SyntaxKind.PublicKeyword), Token(SyntaxKind.StaticKeyword))
-            .AddMembers(
-                MethodDeclaration(ParseTypeName("Option<T>"), "Some")
-                    .AddModifiers(Token(SyntaxKind.PublicKeyword), Token(SyntaxKind.StaticKeyword))
-                    .AddTypeParameterListParameters(TypeParameter("T"))
-                    .AddParameterListParameters(Parameter(Identifier("value")).WithType(ParseTypeName("T")))
-                    .WithBody(Block(
-                        ReturnStatement(
-                            ObjectCreationExpression(ParseTypeName("Option<T>"))
-                                .AddArgumentListArguments(
-                                    Argument(LiteralExpression(SyntaxKind.TrueLiteralExpression)),
-                                    Argument(IdentifierName("value")))))),
-                
-                MethodDeclaration(ParseTypeName("Option<T>"), "None")
-                    .AddModifiers(Token(SyntaxKind.PublicKeyword), Token(SyntaxKind.StaticKeyword))
-                    .AddTypeParameterListParameters(TypeParameter("T"))
-                    .WithBody(Block(
-                        ReturnStatement(
-                            ObjectCreationExpression(ParseTypeName("Option<T>"))
-                                .AddArgumentListArguments(
-                                    Argument(LiteralExpression(SyntaxKind.FalseLiteralExpression)),
-                                    Argument(LiteralExpression(SyntaxKind.DefaultLiteralExpression))))))
-            );
-    }
-    
-    private MemberDeclarationSyntax? GenerateStatement(ASTNode statement)
-    {
-        return statement switch
-        {
-            FunctionDeclaration func => GenerateFunctionDeclaration(func),
-            ModuleDeclaration module => GenerateModuleDeclaration(module),
-            ComponentDeclaration component => GenerateComponentDeclaration(component),
-            _ => null
-        };
-    }
-    
-    private MethodDeclarationSyntax GenerateFunctionDeclaration(FunctionDeclaration func)
-    {
-        // Set the current function return type for Result type inference
-        _currentFunctionReturnType = func.ReturnType;
-        
-        var method = MethodDeclaration(
-            ParseTypeName(MapCadenzaTypeToCSharp(func.ReturnType ?? "void")),
-            func.Name)
-            .AddModifiers(Token(SyntaxKind.PublicKeyword), Token(SyntaxKind.StaticKeyword));
-        
-        // Add parameters
-        foreach (var param in func.Parameters)
-        {
-            method = method.AddParameterListParameters(
-                Parameter(Identifier(param.Name))
-                    .WithType(ParseTypeName(MapCadenzaTypeToCSharp(param.Type)))
-            );
-        }
-        
-        // Generate XML documentation from specification block or effects
-        var xmlDocumentation = GenerateXmlDocumentation(func);
-        if (xmlDocumentation.Any())
-        {
-            method = method.WithLeadingTrivia(xmlDocumentation);
-        }
-        
-        // Generate method body
-        var statements = new List<StatementSyntax>();
-        _errorPropagationContext = null; // Reset context for this function
-        
-        for (int i = 0; i < func.Body.Count; i++)
-        {
-            var stmt = func.Body[i];
-            var isLastStatement = i == func.Body.Count - 1;
-            
-            // Generate the statement
-            var generated = GenerateStatementSyntax(stmt);
-            
-            // Handle error propagation if it was encountered
-            if (_errorPropagationContext != null)
-            {
-                var context = _errorPropagationContext;
-                _errorPropagationContext = null; // Clear after use
-                
-                var tempVarName = $"{context.VariableName}_result";
-                var resultExpr = GenerateExpression(context.Expression.Expression);
-                
-                // Add the error propagation statements
-                statements.Add(LocalDeclarationStatement(
-                    VariableDeclaration(IdentifierName("var"))
-                        .AddVariables(
-                            VariableDeclarator(tempVarName)
-                                .WithInitializer(EqualsValueClause(resultExpr))
-                        )
-                ));
-                
-                // Create a new Result object with the correct return type for the current function
-                var (successType, errorType) = ParseResultType(_currentFunctionReturnType);
-                var returnError = ReturnStatement(
-                    InvocationExpression(
-                        MemberAccessExpression(
-                            SyntaxKind.SimpleMemberAccessExpression,
-                            IdentifierName("Result"),
-                            GenericName("Error")
-                                .WithTypeArgumentList(
-                                    TypeArgumentList(SeparatedList<TypeSyntax>(new[]
-                                    {
-                                        ParseTypeName(successType),
-                                        ParseTypeName(errorType)
-                                    }))
-                                )
-                        )
-                    ).AddArgumentListArguments(
-                        Argument(
-                            MemberAccessExpression(
-                                SyntaxKind.SimpleMemberAccessExpression,
-                                IdentifierName(tempVarName),
-                                IdentifierName("Error")
-                            )
-                        )
-                    )
-                );
-
-                statements.Add(IfStatement(
-                    MemberAccessExpression(
-                        SyntaxKind.SimpleMemberAccessExpression,
-                        IdentifierName(tempVarName),
-                        IdentifierName("IsError")
-                    ),
-                    returnError
-                ));
-                
-                statements.Add(LocalDeclarationStatement(
-                    VariableDeclaration(context.VariableType)
-                        .AddVariables(
-                            VariableDeclarator(context.VariableName)
-                                .WithInitializer(EqualsValueClause(
-                                    MemberAccessExpression(
-                                        SyntaxKind.SimpleMemberAccessExpression,
-                                        IdentifierName(tempVarName),
-                                        IdentifierName("Value")
-                                    )
-                                ))
-                        )
-                ));
-                
-                continue; // Skip adding the null statement
-            }
-            
-            // If this is the last statement and it's an expression (not a return statement or control flow statement),
-            // wrap it in a return statement
-            if (isLastStatement && stmt is not ReturnStatement && stmt is not IfStatement && stmt is not GuardStatement && func.ReturnType != null && func.ReturnType != "void")
-            {
-                var returnStmt = ReturnStatement(GenerateExpression(stmt));
-                statements.Add(returnStmt);
-            }
-            else if (generated != null)
-            {
-                statements.Add(generated);
-            }
-        }
-        
-        method = method.WithBody(Block(statements));
-        
-        // Clear the current function return type
-        _currentFunctionReturnType = null;
-        
-        return method;
-    }
-    
-    private string MapCadenzaTypeToCSharp(string flowLangType)
-    {
-        return flowLangType switch
-        {
-            "string" => "string",
-            "int" => "int", 
-            "bool" => "bool",
-            "Unit" => "void",
-            _ => flowLangType
-        };
-    }
-    
-    private MemberDeclarationSyntax GenerateModuleDeclaration(ModuleDeclaration module)
-    {
-        var members = new List<MemberDeclarationSyntax>();
-        
-        foreach (var stmt in module.Body)
-        {
-            var member = GenerateStatement(stmt);
-            if (member != null)
-            {
-                members.Add(member);
-            }
-        }
-        
-        return ClassDeclaration(module.Name)
-            .AddModifiers(Token(SyntaxKind.PublicKeyword), Token(SyntaxKind.StaticKeyword))
-            .AddMembers(members.ToArray());
-    }
-    
-    private ClassDeclarationSyntax GenerateComponentDeclaration(ComponentDeclaration component)
-    {
-        var componentClass = ClassDeclaration($"{component.Name}Component")
-            .AddModifiers(Token(SyntaxKind.PublicKeyword));
-        
-        // Add state properties
-        if (component.State?.Any() == true)
-        {
-            foreach (var state in component.State)
-            {
-                var property = PropertyDeclaration(ParseTypeName(state.Type), state.Name)
-                    .AddModifiers(Token(SyntaxKind.PublicKeyword))
-                    .AddAccessorListAccessors(
-                        AccessorDeclaration(SyntaxKind.GetAccessorDeclaration).WithSemicolonToken(Token(SyntaxKind.SemicolonToken)),
-                        AccessorDeclaration(SyntaxKind.SetAccessorDeclaration).WithSemicolonToken(Token(SyntaxKind.SemicolonToken))
-                    );
-                
-                componentClass = componentClass.AddMembers(property);
-            }
-        }
-        
-        // Add render method
-        var renderMethod = MethodDeclaration(ParseTypeName("string"), "Render")
-            .AddModifiers(Token(SyntaxKind.PublicKeyword))
-            .WithBody(Block(
-                ReturnStatement(
-                    LiteralExpression(SyntaxKind.StringLiteralExpression, Literal("<!-- Component render output -->"))
-                )
-            ));
-        
-        componentClass = componentClass.AddMembers(renderMethod);
-        
-        return componentClass;
-    }
-    
-    private StatementSyntax? GenerateStatementSyntax(ASTNode statement)
-    {
-        return statement switch
-        {
-            ReturnStatement ret => GenerateReturnStatement(ret),
-            LetStatement let => GenerateLetStatement(let),
-            IfStatement ifStmt => GenerateIfStatement(ifStmt),
-            GuardStatement guard => GenerateGuardStatement(guard),
-            MatchExpression match => ExpressionStatement(GenerateMatchExpression(match)),
-            CallExpression call => ExpressionStatement(GenerateCallExpression(call)),
-            MethodCallExpression methodCall => ExpressionStatement(GenerateMethodCallExpression(methodCall)),
-            _ => ExpressionStatement(GenerateExpression(statement))
-        };
-    }
-    
-    private ReturnStatementSyntax GenerateReturnStatement(ReturnStatement ret)
-    {
-        if (ret.Expression != null)
-        {
-            // Skip generating return for Unit literal in void functions
-            if (ret.Expression is Identifier id && id.Name == "Unit")
-            {
-                return ReturnStatement();
-            }
-            return ReturnStatement(GenerateExpression(ret.Expression));
-        }
-        return ReturnStatement();
-    }
-    
-    private StatementSyntax GenerateLetStatement(LetStatement let)
-    {
-        var variableType = let.Type != null ? ParseTypeName(MapCadenzaTypeToCSharp(let.Type)) : IdentifierName("var");
-        
-        // Handle error propagation specially - store context for later expansion
-        if (let.Expression is ErrorPropagation errorProp)
-        {
-            // Store the error propagation context for function-level processing
-            _errorPropagationContext = new ErrorPropagationContext 
-            {
-                VariableName = let.Name, 
-                Expression = errorProp, 
-                VariableType = variableType 
-            };
-            
-            // Return null to signal that this should be handled at function level
-            return null;
-        }
-        
-        return LocalDeclarationStatement(
-            VariableDeclaration(variableType)
-                .AddVariables(
-                    VariableDeclarator(let.Name)
-                        .WithInitializer(EqualsValueClause(GenerateExpression(let.Expression)))
-                )
-        );
-    }
-    
-    private ErrorPropagationContext _errorPropagationContext;
-    
-    private class ErrorPropagationContext
-    {
-        public string VariableName { get; set; }
-        public ErrorPropagation Expression { get; set; }
-        public TypeSyntax VariableType { get; set; }
-    }
-    
-    private IfStatementSyntax GenerateIfStatement(IfStatement ifStmt)
-    {
-        var ifSyntax = IfStatement(
-            GenerateExpression(ifStmt.Condition),
-            Block(ifStmt.ThenBody.Select(GenerateStatementSyntax).Where(s => s != null).Cast<StatementSyntax>())
-        );
-        
-        if (ifStmt.ElseBody?.Any() == true)
-        {
-            ifSyntax = ifSyntax.WithElse(
-                ElseClause(
-                    Block(ifStmt.ElseBody.Select(GenerateStatementSyntax).Where(s => s != null).Cast<StatementSyntax>())
-                )
-            );
-        }
-        
-        return ifSyntax;
-    }
-    
-    private StatementSyntax GenerateGuardStatement(GuardStatement guard)
-    {
-        // Generate: if (!(condition)) { else_block }
-        var negatedCondition = PrefixUnaryExpression(
-            SyntaxKind.LogicalNotExpression, 
-            ParenthesizedExpression(GenerateExpression(guard.Condition))
-        );
-        
-        var elseBlock = guard.ElseBody?.Any() == true
-            ? Block(guard.ElseBody.Select(GenerateStatementSyntax).Where(s => s != null).Cast<StatementSyntax>())
-            : Block(); // Empty block if no else body
-            
-        return IfStatement(negatedCondition, elseBlock);
-    }
-    
-    private ExpressionSyntax GenerateExpression(ASTNode expression)
-    {
-        return GenerateExpression(expression, null);
-    }
-    
-    private ExpressionSyntax GenerateExpression(ASTNode expression, string? expectedType)
-    {
-        
-        return expression switch
-        {
-            BinaryExpression binary => GenerateBinaryExpression(binary),
-            CallExpression call => GenerateCallExpression(call),
-            MethodCallExpression methodCall => GenerateMethodCallExpression(methodCall),
-            Identifier id => IdentifierName(id.Name),
-            NumberLiteral num => LiteralExpression(SyntaxKind.NumericLiteralExpression, Literal(num.Value)),
-            StringLiteral str => LiteralExpression(SyntaxKind.StringLiteralExpression, Literal(str.Value)),
-            BooleanLiteral boolean => LiteralExpression(boolean.Value ? SyntaxKind.TrueLiteralExpression : SyntaxKind.FalseLiteralExpression),
-            ResultExpression result => GenerateResultExpression(result, expectedType),
-            ErrorPropagation error => GenerateErrorPropagation(error),
-            MemberAccessExpression member => GenerateMemberAccess(member),
-            StringInterpolation interpolation => GenerateStringInterpolation(interpolation),
-            TernaryExpression ternary => GenerateTernaryExpression(ternary),
-            LogicalExpression logical => GenerateLogicalExpression(logical),
-            ComparisonExpression comparison => GenerateComparisonExpression(comparison),
-            ArithmeticExpression arithmetic => GenerateArithmeticExpression(arithmetic),
-            UnaryExpression unary => GenerateUnaryExpression(unary),
-            ListExpression list => GenerateListExpression(list),
-            ListAccessExpression listAccess => GenerateListAccessExpression(listAccess),
-            OptionExpression option => GenerateOptionExpression(option),
-            MatchExpression match => GenerateMatchExpression(match),
-            _ => IdentifierName("null")
-        };
-    }
-    
-    private BinaryExpressionSyntax GenerateBinaryExpression(BinaryExpression binary)
-    {
-        var left = GenerateExpression(binary.Left);
-        var right = GenerateExpression(binary.Right);
-        
-        // Add parentheses around arithmetic expressions when used in comparison or logical operations
-        if (IsComparisonOrLogicalOperator(binary.Operator))
-        {
-            if (binary.Left is BinaryExpression leftBinary && (IsArithmeticOperator(leftBinary.Operator) || ContainsArithmetic(leftBinary)))
-            {
-                left = ParenthesizedExpression(left);
-            }
-            if (binary.Right is BinaryExpression rightBinary && (IsArithmeticOperator(rightBinary.Operator) || ContainsArithmetic(rightBinary)))
-            {
-                right = ParenthesizedExpression(right);
-            }
-        }
-        
-        var kind = binary.Operator switch
-        {
-            "+" => SyntaxKind.AddExpression,
-            "-" => SyntaxKind.SubtractExpression,
-            "*" => SyntaxKind.MultiplyExpression,
-            "/" => SyntaxKind.DivideExpression,
-            "==" => SyntaxKind.EqualsExpression,
-            "!=" => SyntaxKind.NotEqualsExpression,
-            "<" => SyntaxKind.LessThanExpression,
-            ">" => SyntaxKind.GreaterThanExpression,
-            "<=" => SyntaxKind.LessThanOrEqualExpression,
-            ">=" => SyntaxKind.GreaterThanOrEqualExpression,
-            "&&" => SyntaxKind.LogicalAndExpression,
-            "||" => SyntaxKind.LogicalOrExpression,
-            _ => SyntaxKind.AddExpression
-        };
-        
-        return BinaryExpression(kind, left, right);
-    }
-    
-    private static bool IsArithmeticOperator(string op)
-    {
-        return op is "+" or "-" or "*" or "/";
-    }
-    
-    private static bool IsComparisonOrLogicalOperator(string op)
-    {
-        return op is ">" or "<" or ">=" or "<=" or "==" or "!=" or "&&" or "||";
-    }
-    
-    private static bool ContainsArithmetic(BinaryExpression expr)
-    {
-        if (IsArithmeticOperator(expr.Operator))
-            return true;
-            
-        if (expr.Left is BinaryExpression leftBinary && ContainsArithmetic(leftBinary))
-            return true;
-            
-        if (expr.Right is BinaryExpression rightBinary && ContainsArithmetic(rightBinary))
-            return true;
-            
-        return false;
-    }
-    
-    private static bool IsArithmeticExpression(ASTNode expr)
-    {
-        return expr switch
-        {
-            ArithmeticExpression => true,
-            BinaryExpression binary => IsArithmeticOperator(binary.Operator) || ContainsArithmetic(binary),
-            _ => false
-        };
-    }
-
-    private InvocationExpressionSyntax GenerateMethodCallExpression(MethodCallExpression methodCall)
-    {
-        ExpressionSyntax expression;
-        
-        // Check if this is a module-qualified call (like Math.add)
-        if (methodCall.Object is Identifier identifier && _moduleNamespaces.ContainsKey(identifier.Name))
-        {
-            
-            // Generate fully qualified call: Cadenza.Modules.Math.Math.add
-            var moduleName = identifier.Name;
-            expression = IdentifierName("Cadenza");
-            expression = MemberAccessExpression(
-                SyntaxKind.SimpleMemberAccessExpression,
-                expression,
-                IdentifierName("Modules")
-            );
-            expression = MemberAccessExpression(
-                SyntaxKind.SimpleMemberAccessExpression,
-                expression,
-                IdentifierName(moduleName)
-            );
-            expression = MemberAccessExpression(
-                SyntaxKind.SimpleMemberAccessExpression,
-                expression,
-                IdentifierName(moduleName) // Class name same as module name
-            );
-            expression = MemberAccessExpression(
-                SyntaxKind.SimpleMemberAccessExpression,
-                expression,
-                IdentifierName(methodCall.Method)
-            );
-        }
-        else
-        {
-            // Generate the object expression first
-            var objectExpression = GenerateExpression(methodCall.Object);
-            
-            // Create member access expression: object.method
-            expression = MemberAccessExpression(
-                SyntaxKind.SimpleMemberAccessExpression,
-                objectExpression,
-                IdentifierName(methodCall.Method)
-            );
-        }
-        
-        // Generate arguments
-        var args = methodCall.Arguments.Select(arg => Argument(GenerateExpression(arg))).ToArray();
-        
-        return InvocationExpression(expression)
-            .AddArgumentListArguments(args);
-    }
-    
-    private InvocationExpressionSyntax GenerateCallExpression(CallExpression call)
-    {
-        ExpressionSyntax expression;
-        
-        // Handle member access calls like Console.WriteLine and module-qualified calls like Math.add
-        if (call.Name.Contains('.'))
-        {
-            var parts = call.Name.Split('.');
-            var moduleName = parts[0];
-            var functionName = parts[1];
-            
-            // Check if this is a module-qualified call (like Math.add)
-            if (_moduleNamespaces.ContainsKey(moduleName))
-            {
-                // Generate fully qualified call: Cadenza.Modules.Math.Math.add
-                var moduleNamespace = _moduleNamespaces[moduleName];
-                expression = IdentifierName("Cadenza");
-                expression = MemberAccessExpression(
-                    SyntaxKind.SimpleMemberAccessExpression,
-                    expression,
-                    IdentifierName("Modules")
-                );
-                expression = MemberAccessExpression(
-                    SyntaxKind.SimpleMemberAccessExpression,
-                    expression,
-                    IdentifierName(moduleName)
-                );
-                expression = MemberAccessExpression(
-                    SyntaxKind.SimpleMemberAccessExpression,
-                    expression,
-                    IdentifierName(moduleName) // Class name same as module name
-                );
-                expression = MemberAccessExpression(
-                    SyntaxKind.SimpleMemberAccessExpression,
-                    expression,
-                    IdentifierName(functionName)
-                );
-            }
-            else
-            {
-                // Regular member access like Console.WriteLine
-                expression = IdentifierName(parts[0]);
-                for (int i = 1; i < parts.Length; i++)
-                {
-                    expression = MemberAccessExpression(
-                        SyntaxKind.SimpleMemberAccessExpression,
-                        expression,
-                        IdentifierName(parts[i])
-                    );
-                }
-            }
-        }
-        else
-        {
-            // Check if this is an imported symbol that needs qualified name
-            if (_importedSymbols.ContainsKey(call.Name))
-            {
-                // Generate qualified call: Cadenza.Modules.Math.Math.add
-                var qualifiedName = _importedSymbols[call.Name];
-                var parts = qualifiedName.Split('.');
-                expression = IdentifierName(parts[0]);
-                for (int i = 1; i < parts.Length; i++)
-                {
-                    expression = MemberAccessExpression(
-                        SyntaxKind.SimpleMemberAccessExpression,
-                        expression,
-                        IdentifierName(parts[i])
-                    );
-                }
-            }
-            else
-            {
-                // Regular function call - use simple name
-                expression = IdentifierName(call.Name);
-            }
-        }
-        
-        var args = call.Arguments.Select(arg => Argument(GenerateExpression(arg))).ToArray();
-        
-        return InvocationExpression(expression)
-            .AddArgumentListArguments(args);
-    }
-    
-    private InvocationExpressionSyntax GenerateResultExpression(ResultExpression result, string? expectedType = null)
-    {
-        var methodName = result.Type == "Ok" ? "Ok" : "Error";
-        
-        // Use expectedType if provided, otherwise fall back to function return type
-        var typeToUse = expectedType ?? _currentFunctionReturnType;
-        var (successType, errorType) = ParseResultType(typeToUse);
-
-        var methodAccess = MemberAccessExpression(
-            SyntaxKind.SimpleMemberAccessExpression,
-            IdentifierName("Result"),
-            GenericName(methodName)
-                .WithTypeArgumentList(
-                    TypeArgumentList(
-                        SeparatedList<TypeSyntax>(new[]
-                        {
-                            ParseTypeName(successType),
-                            ParseTypeName(errorType)
-                        })
-                    )
-                )
-        );
-
-        // For nested Results, pass the success type as the expected type for the inner expression
-        ExpressionSyntax valueExpression;
-        if (result.Value is ResultExpression && successType != "object")
-        {
-            // If the value is a Result and we have a specific success type, use that as expected type
-            valueExpression = GenerateExpression(result.Value, successType);
-        }
-        else
-        {
-            valueExpression = GenerateExpression(result.Value);
-        }
-
-        return InvocationExpression(methodAccess)
-            .AddArgumentListArguments(Argument(valueExpression));
-    }
-
-    /// <summary>
-    /// Parse Result<T, E> type to extract T and E types
-    /// </summary>
-    private (string successType, string errorType) ParseResultType(string? returnType)
-    {
-        if (string.IsNullOrEmpty(returnType))
-        {
-            return ("object", "string"); // Default fallback
-        }
-
-        // Handle Result<T, E> pattern
-        if (returnType.StartsWith("Result<") && returnType.EndsWith(">"))
-        {
-            var genericPart = returnType.Substring(7, returnType.Length - 8); // Remove "Result<" and ">"
-            
-            int bracketCount = 0;
-            int commaIndex = -1;
-            for(int i = 0; i < genericPart.Length; i++)
-            {
-                if(genericPart[i] == '<') bracketCount++;
-                if(genericPart[i] == '>') bracketCount--;
-                if(genericPart[i] == ',' && bracketCount == 0)
-                {
-                    commaIndex = i;
-                    break;
-                }
-            }
-
-            if (commaIndex != -1)
-            {
-                var successType = genericPart.Substring(0, commaIndex).Trim();
-                var errorType = genericPart.Substring(commaIndex + 1).Trim();
-                
-                // Map Cadenza types to C# types
-                successType = MapCadenzaTypeToCSharp(successType);
-                errorType = MapCadenzaTypeToCSharp(errorType);
-                
-                return (successType, errorType);
-            }
-        }
-        
-        // Default fallback if parsing fails
-        return ("object", "string");
-    }
-    
-    private ExpressionSyntax GenerateErrorPropagation(ErrorPropagation error)
-    {
-        // Generate the expression that returns a Result
-        var resultExpr = GenerateExpression(error.Expression);
-        
-        // For error propagation, we need to:
-        // 1. Check if the result is an error
-        // 2. If error, return it
-        // 3. If success, extract the value
-        
-        // Generate: !resultExpr.IsSuccess ? throw new InvalidOperationException(resultExpr.Error) : resultExpr.Value
-        // But we need to handle the early return case properly
-        
-        // For now, create a conditional expression that extracts the value
-        // In a full implementation, this would generate proper statement-level handling
-        return ConditionalExpression(
-            PrefixUnaryExpression(
-                SyntaxKind.LogicalNotExpression,
-                MemberAccessExpression(
-                    SyntaxKind.SimpleMemberAccessExpression,
-                    resultExpr,
-                    IdentifierName("IsSuccess")
-                )
-            ),
-            // If error, we should return (but can't in expression context)
-            // So we'll throw for now - this needs proper statement-level handling
-            ThrowExpression(
-                ObjectCreationExpression(
-                    IdentifierName("InvalidOperationException")
-                ).WithArgumentList(
-                    ArgumentList(
-                        SingletonSeparatedList(
-                            Argument(
-                                MemberAccessExpression(
-                                    SyntaxKind.SimpleMemberAccessExpression,
-                                    resultExpr,
-                                    IdentifierName("Error")
-                                )
-                            )
-                        )
-                    )
-                )
-            ),
-            // If success, extract the value
-            MemberAccessExpression(
-                SyntaxKind.SimpleMemberAccessExpression,
-                resultExpr,
-                IdentifierName("Value")
-            )
-        );
-    }
-    
-    private MemberAccessExpressionSyntax GenerateMemberAccess(MemberAccessExpression member)
-    {
-        // Handle Cadenza to C# property mapping
-        var memberName = member.Member;
-        if (memberName == "length")
-        {
-            memberName = "Count"; // List.length -> List.Count
-        }
-        
-        return MemberAccessExpression(
-            SyntaxKind.SimpleMemberAccessExpression,
-            GenerateExpression(member.Object),
-            IdentifierName(memberName)
-        );
-    }
-    
-    private ExpressionSyntax GenerateStringInterpolation(StringInterpolation interpolation)
-    {
-        // Generate proper C# string interpolation
-        var interpolationParts = new List<InterpolatedStringContentSyntax>();
-        
-        foreach (var part in interpolation.Parts)
-        {
-            if (part is StringLiteral str)
-            {
-                if (!string.IsNullOrEmpty(str.Value))
-                {
-                    interpolationParts.Add(InterpolatedStringText(Token(TriviaList(), SyntaxKind.InterpolatedStringTextToken, str.Value, str.Value, TriviaList())));
-                }
-            }
-            else
-            {
-                var expr = GenerateExpression(part);
-                interpolationParts.Add(Interpolation(expr));
-            }
-        }
-        
-        return InterpolatedStringExpression(Token(SyntaxKind.InterpolatedStringStartToken))
-            .WithContents(List(interpolationParts));
-    }
-    
-    private List<SyntaxTrivia> GenerateXmlDocumentation(FunctionDeclaration func)
-    {
-        var trivia = new List<SyntaxTrivia>();
-        bool summaryGenerated = false;
-
-        if (func.Specification != null)
-        {
-            summaryGenerated = true;
-            // Generate rich XML documentation from specification block
-            trivia.Add(Comment("/// <summary>"));
-            trivia.Add(EndOfLine("\n"));
-            
-            // Add intent
-            trivia.Add(Comment($"/// {func.Specification.Intent}"));
-            trivia.Add(EndOfLine("\n"));
-            
-            // Add business rules if present
-            if (func.Specification.Rules?.Any() == true)
-            {
-                trivia.Add(Comment("/// "));
-                trivia.Add(EndOfLine("\n"));
-                trivia.Add(Comment("/// Business Rules:"));
-                trivia.Add(EndOfLine("\n"));
-                foreach (var rule in func.Specification.Rules)
-                {
-                    trivia.Add(Comment($"/// - {rule}"));
-                    trivia.Add(EndOfLine("\n"));
-                }
-            }
-            
-            // Add postconditions if present
-            if (func.Specification.Postconditions?.Any() == true)
-            {
-                trivia.Add(Comment("/// "));
-                trivia.Add(EndOfLine("\n"));
-                trivia.Add(Comment("/// Expected Outcomes:"));
-                trivia.Add(EndOfLine("\n"));
-                foreach (var postcondition in func.Specification.Postconditions)
-                {
-                    trivia.Add(Comment($"/// - {postcondition}"));
-                    trivia.Add(EndOfLine("\n"));
-                }
-            }
-            
-            // Add source document reference if present
-            if (!string.IsNullOrEmpty(func.Specification.SourceDoc))
-            {
-                trivia.Add(Comment("/// "));
-                trivia.Add(EndOfLine("\n"));
-                trivia.Add(Comment($"/// Source: {func.Specification.SourceDoc}"));
-                trivia.Add(EndOfLine("\n"));
-            }
-            
-            trivia.Add(Comment("/// </summary>"));
-            trivia.Add(EndOfLine("\n"));
-        }
-        else if (func.Effects?.Any() == true)
-        {
-            summaryGenerated = true;
-            // Fallback to basic effects documentation
-            trivia.Add(Comment("/// <summary>"));
-            trivia.Add(EndOfLine("\n"));
-            
-            if (func.IsPure)
-            {
-                trivia.Add(Comment("/// Pure function - no side effects"));
-            }
-            else
-            {
-                trivia.Add(Comment($"/// Effects: {string.Join(", ", func.Effects)}"));
-            }
-            
-            trivia.Add(EndOfLine("\n"));
-            trivia.Add(Comment("/// </summary>"));
-            trivia.Add(EndOfLine("\n"));
-        }
-        else if (func.IsPure)
-        {
-            summaryGenerated = true;
-            // Pure functions without specifications get basic pure function documentation
-            trivia.Add(Comment("/// <summary>"));
-            trivia.Add(EndOfLine("\n"));
-            trivia.Add(Comment("/// Pure function - no side effects"));
-            trivia.Add(EndOfLine("\n"));
-            trivia.Add(Comment("/// </summary>"));
-            trivia.Add(EndOfLine("\n"));
-        }
-
-        if (!summaryGenerated)
-        {
-            trivia.Add(Comment("/// <summary>"));
-            trivia.Add(EndOfLine("\n"));
-            trivia.Add(Comment("/// "));
-            trivia.Add(EndOfLine("\n"));
-            trivia.Add(Comment("/// </summary>"));
-            trivia.Add(EndOfLine("\n"));
-        }
-        
-        // Add parameter documentation
-        foreach (var param in func.Parameters)
-        {
-            trivia.Add(Comment($"/// <param name=\"{param.Name}\">Parameter of type {MapCadenzaTypeToCSharp(param.Type)}</param>"));
-            trivia.Add(EndOfLine("\n"));
-        }
-        
-        // Add return documentation
-        if (!string.IsNullOrEmpty(func.ReturnType))
-        {
-            trivia.Add(Comment($"/// <returns>Returns {MapCadenzaTypeToCSharp(func.ReturnType)}</returns>"));
-            trivia.Add(EndOfLine("\n"));
-        }
-        
-        return trivia;
-    }
-
-    private ConditionalExpressionSyntax GenerateTernaryExpression(TernaryExpression ternary)
-    {
-        return ConditionalExpression(
-            GenerateExpression(ternary.Condition),
-            GenerateExpression(ternary.ThenExpr),
-            GenerateExpression(ternary.ElseExpr)
-        );
-    }
-    
-    private BinaryExpressionSyntax GenerateLogicalExpression(LogicalExpression logical)
-    {
-        var left = GenerateExpression(logical.Left);
-        var right = GenerateExpression(logical.Right);
-        
-        // Add parentheses around arithmetic expressions when used in logical operations
-        if (IsArithmeticExpression(logical.Left))
-        {
-            left = ParenthesizedExpression(left);
-        }
-        if (IsArithmeticExpression(logical.Right))
-        {
-            right = ParenthesizedExpression(right);
-        }
-        
-        var kind = logical.Operator switch
-        {
-            "&&" => SyntaxKind.LogicalAndExpression,
-            "||" => SyntaxKind.LogicalOrExpression,
-            _ => SyntaxKind.LogicalAndExpression
-        };
-        
-        return BinaryExpression(kind, left, right);
-    }
-    
-    private BinaryExpressionSyntax GenerateComparisonExpression(ComparisonExpression comparison)
-    {
-        var left = GenerateExpression(comparison.Left);
-        var right = GenerateExpression(comparison.Right);
-        
-        // Add parentheses around arithmetic expressions when used in comparison operations
-        if (IsArithmeticExpression(comparison.Left))
-        {
-            left = ParenthesizedExpression(left);
-        }
-        if (IsArithmeticExpression(comparison.Right))
-        {
-            right = ParenthesizedExpression(right);
-        }
-        
-        var kind = comparison.Operator switch
-        {
-            "==" => SyntaxKind.EqualsExpression,
-            "!=" => SyntaxKind.NotEqualsExpression,
-            "<" => SyntaxKind.LessThanExpression,
-            ">" => SyntaxKind.GreaterThanExpression,
-            "<=" => SyntaxKind.LessThanOrEqualExpression,
-            ">=" => SyntaxKind.GreaterThanOrEqualExpression,
-            _ => SyntaxKind.EqualsExpression
-        };
-        
-        return BinaryExpression(kind, left, right);
-    }
-    
-    private BinaryExpressionSyntax GenerateArithmeticExpression(ArithmeticExpression arithmetic)
-    {
-        var kind = arithmetic.Operator switch
-        {
-            "+" => SyntaxKind.AddExpression,
-            "-" => SyntaxKind.SubtractExpression,
-            "*" => SyntaxKind.MultiplyExpression,
-            "/" => SyntaxKind.DivideExpression,
-            "%" => SyntaxKind.ModuloExpression,
-            _ => SyntaxKind.AddExpression
-        };
-        
-        return BinaryExpression(
-            kind,
-            GenerateExpression(arithmetic.Left),
-            GenerateExpression(arithmetic.Right)
-        );
-    }
-    
-    private PrefixUnaryExpressionSyntax GenerateUnaryExpression(UnaryExpression unary)
-    {
-        var kind = unary.Operator switch
-        {
-            "!" => SyntaxKind.LogicalNotExpression,
-            "-" => SyntaxKind.UnaryMinusExpression,
-            _ => SyntaxKind.LogicalNotExpression
-        };
-        
-        return PrefixUnaryExpression(kind, GenerateExpression(unary.Operand));
-    }
-    
-    private ExpressionSyntax GenerateListExpression(ListExpression list)
-    {
-        // Generate: new List<T> { element1, element2, ... }
-        var elements = list.Elements.Select(GenerateExpression).ToArray();
-        
-        return ObjectCreationExpression(
-            IdentifierName("List<int>") // For now, assume int lists
-        ).WithInitializer(
-            InitializerExpression(
-                SyntaxKind.CollectionInitializerExpression,
-                SeparatedList<ExpressionSyntax>(elements)
-            )
-        );
-    }
-    
-    private ExpressionSyntax GenerateListAccessExpression(ListAccessExpression listAccess)
-    {
-        // Generate: list[index]
-        return ElementAccessExpression(
-            GenerateExpression(listAccess.List)
-        ).WithArgumentList(
-            BracketedArgumentList(
-                SingletonSeparatedList(
-                    Argument(GenerateExpression(listAccess.Index))
-                )
-            )
-        );
-    }
-    
-    private ExpressionSyntax GenerateOptionExpression(OptionExpression option)
-    {
-        if (option.Type == "Some" && option.Value != null)
-        {
-            // Generate: Option<T>.Some(value)
-            return InvocationExpression(
-                MemberAccessExpression(
-                    SyntaxKind.SimpleMemberAccessExpression,
-                    IdentifierName("Option<object>"), // For now, use object type
-                    IdentifierName("Some")
-                )
-            ).AddArgumentListArguments(Argument(GenerateExpression(option.Value)));
-        }
-        else
-        {
-            // Generate: Option<T>.None<T>()
-            return InvocationExpression(
-                MemberAccessExpression(
-                    SyntaxKind.SimpleMemberAccessExpression,
-                    IdentifierName("Option<object>"),
-                    IdentifierName("None")
-                )
-            );
-        }
-    }
-    
-    private ExpressionSyntax GenerateMatchExpression(MatchExpression match)
-    {
-        // Generate proper match expression with variable binding
-        var valueExpr = GenerateExpression(match.Value);
-        
-        if (match.Cases.Count == 2)
-        {
-            var okCase = match.Cases.FirstOrDefault(c => c.Pattern == "Ok");
-            var errorCase = match.Cases.FirstOrDefault(c => c.Pattern == "Error");
-            
-            if (okCase != null && errorCase != null)
-            {
-                // Generate: result.IsSuccess ? (var okVar = result.Value; okExpression) : (var errorVar = result.Error; errorExpression)
-                var condition = MemberAccessExpression(
-                    SyntaxKind.SimpleMemberAccessExpression,
-                    valueExpr,
-                    IdentifierName("IsSuccess")
-                );
-                
-                // Generate the then expression with variable binding
-                ExpressionSyntax thenExpr;
-                if (okCase.Variable != null && okCase.Body.Count > 0)
-                {
-                    // Create a lambda that binds the variable and executes the body
-                    var valueAccess = MemberAccessExpression(
-                        SyntaxKind.SimpleMemberAccessExpression,
-                        valueExpr,
-                        IdentifierName("Value")
-                    );
-                    
-                    // For now, just substitute the variable name directly in the body
-                    thenExpr = GenerateExpressionWithVariableSubstitution(okCase.Body[0], okCase.Variable, valueAccess);
-                }
-                else
-                {
-                    thenExpr = okCase.Body.Count > 0 ? GenerateExpression(okCase.Body[0]) : LiteralExpression(SyntaxKind.StringLiteralExpression, Literal("ok"));
-                }
-                
-                // Generate the else expression with variable binding
-                ExpressionSyntax elseExpr;
-                if (errorCase.Variable != null && errorCase.Body.Count > 0)
-                {
-                    // Create a lambda that binds the variable and executes the body
-                    var errorAccess = MemberAccessExpression(
-                        SyntaxKind.SimpleMemberAccessExpression,
-                        valueExpr,
-                        IdentifierName("Error")
-                    );
-                    
-                    // For now, just substitute the variable name directly in the body
-                    elseExpr = GenerateExpressionWithVariableSubstitution(errorCase.Body[0], errorCase.Variable, errorAccess);
-                }
-                else
-                {
-                    elseExpr = errorCase.Body.Count > 0 ? GenerateExpression(errorCase.Body[0]) : LiteralExpression(SyntaxKind.StringLiteralExpression, Literal("error"));
-                }
-                
-                return ConditionalExpression(condition, thenExpr, elseExpr);
-            }
-        }
-        
-        // Fallback: just return the first case body
-        if (match.Cases.Count > 0 && match.Cases[0].Body.Count > 0)
-        {
-            return GenerateExpression(match.Cases[0].Body[0]);
-        }
-        
-        return LiteralExpression(SyntaxKind.StringLiteralExpression, Literal("match"));
-    }
-    
-    private ExpressionSyntax GenerateExpressionWithVariableSubstitution(ASTNode expression, string variableName, ExpressionSyntax valueExpression)
-    {
-        // Simple variable substitution - replace identifiers matching the variable name
-        return expression switch
-        {
-            Identifier id when id.Name == variableName => valueExpression,
-            BinaryExpression binary => BinaryExpression(
-                binary.Operator switch
-                {
-                    "+" => SyntaxKind.AddExpression,
-                    "-" => SyntaxKind.SubtractExpression,
-                    "*" => SyntaxKind.MultiplyExpression,
-                    "/" => SyntaxKind.DivideExpression,
-                    "==" => SyntaxKind.EqualsExpression,
-                    "!=" => SyntaxKind.NotEqualsExpression,
-                    "<" => SyntaxKind.LessThanExpression,
-                    ">" => SyntaxKind.GreaterThanExpression,
-                    "<=" => SyntaxKind.LessThanOrEqualExpression,
-                    ">=" => SyntaxKind.GreaterThanOrEqualExpression,
-                    _ => SyntaxKind.AddExpression
-                },
-                GenerateExpressionWithVariableSubstitution(binary.Left, variableName, valueExpression),
-                GenerateExpressionWithVariableSubstitution(binary.Right, variableName, valueExpression)
-            ),
-            MemberAccessExpression member => MemberAccessExpression(
-                SyntaxKind.SimpleMemberAccessExpression,
-                GenerateExpressionWithVariableSubstitution(member.Object, variableName, valueExpression),
-                IdentifierName(member.Member == "length" ? "Count" : member.Member)
-            ),
-            CallExpression call => InvocationExpression(
-                call.Name.Contains('.') ? 
-                    ParseExpression(call.Name) : 
-                    IdentifierName(call.Name)
-            ).AddArgumentListArguments(
-                call.Arguments.Select(arg => Argument(GenerateExpressionWithVariableSubstitution(arg, variableName, valueExpression))).ToArray()
-            ),
-            _ => GenerateExpression(expression)
-        };
-    }
-    
-    private void ProcessImportStatement(ImportStatement import)
-    {
-        // Handle specific imports like: import Math.{add, multiply}
-        if (import.SpecificImports != null)
-        {
-            var moduleNamespace = $"Cadenza.Modules.{import.ModuleName}.{import.ModuleName}";
-            
-            foreach (var symbol in import.SpecificImports)
-            {
-                // Map imported symbol to fully qualified C# name
-                _importedSymbols[symbol] = $"{moduleNamespace}.{symbol}";
-            }
-        }
-        // Handle wildcard imports like: import Math.*
-        else if (import.IsWildcard)
-        {
-            // Add the module namespace to using statements so all symbols are available
-            var moduleNamespace = $"Cadenza.Modules.{import.ModuleName}";
-            if (!_usingStatements.Contains(moduleNamespace))
-            {
-                _usingStatements.Add(moduleNamespace);
-            }
-        }
-    }
-}
-
-// =============================================================================
-// COMPILATION RECORDS
-// =============================================================================
-
-/// <summary>
-/// Result of a direct compilation operation
-/// </summary>
-public record CompilationResult(
-    bool Success,
-    IEnumerable<Diagnostic> Diagnostics,
-    string? AssemblyPath = null,
-    TimeSpan? CompilationTime = null
-);
-
-/// <summary>
-/// Options for direct compilation
-/// </summary>
-public record CompilationOptions(
-    string SourceFile,
-    string OutputPath,
-    OutputKind OutputKind = OutputKind.ConsoleApplication,
-    bool OptimizeCode = true,
-    bool IncludeDebugSymbols = false,
-    string[]? AdditionalReferences = null
-);
-
-// =============================================================================
-// DIRECT COMPILER
-// =============================================================================
-
-/// <summary>
-/// Direct compiler that generates assemblies from Cadenza source using Roslyn
-/// </summary>
-public class DirectCompiler
-{
-    private readonly CadenzaTranspiler _transpiler;
-    private readonly CompilationCache _cache;
-
-    public DirectCompiler()
-    {
-        _transpiler = new CadenzaTranspiler();
-        _cache = new CompilationCache();
-    }
-
-    /// <summary>
-    /// Compiles Cadenza source directly to an assembly
-    /// </summary>
-    public async Task<CompilationResult> CompileToAssemblyAsync(CompilationOptions options)
-    {
-        var startTime = DateTime.UtcNow;
-        
-        try
-        {
-            // Step 1: Parse Cadenza source to AST
-            var source = await File.ReadAllTextAsync(options.SourceFile);
-            var lexer = new CadenzaLexer(source);
-            var tokens = lexer.ScanTokens();
-            var parser = new CadenzaParser(tokens);
-            var ast = parser.Parse();
-
-            // Step 2: Generate C# syntax tree
-            var generator = new CSharpGenerator();
-            var syntaxTree = generator.GenerateFromAST(ast);
-
-            // Step 3: Create compilation with references
-            var compilation = CreateCompilation(syntaxTree, options);
-
-            // Step 4: Emit assembly
-            var emitResult = compilation.Emit(options.OutputPath);
-
-            var compilationTime = DateTime.UtcNow - startTime;
-
-            return new CompilationResult(
-                Success: emitResult.Success,
-                Diagnostics: emitResult.Diagnostics,
-                AssemblyPath: emitResult.Success ? options.OutputPath : null,
-                CompilationTime: compilationTime
-            );
-        }
-        catch (Exception ex)
-        {
-            var compilationTime = DateTime.UtcNow - startTime;
-            var diagnostic = Diagnostic.Create(
-                new DiagnosticDescriptor(
-                    "FL0001",
-                    "Compilation Error",
-                    ex.Message,
-                    "Compiler",
-                    DiagnosticSeverity.Error,
-                    true
-                ),
-                Location.None
-            );
-
-            return new CompilationResult(
-                Success: false,
-                Diagnostics: new[] { diagnostic },
-                CompilationTime: compilationTime
-            );
-        }
-    }
-
-    /// <summary>
-    /// Compiles and immediately executes the Cadenza program
-    /// </summary>
-    public async Task<(CompilationResult CompilationResult, int? ExitCode)> CompileAndRunAsync(CompilationOptions options)
-    {
-        var compilationResult = await CompileToAssemblyAsync(options);
-        
-        if (!compilationResult.Success || compilationResult.AssemblyPath == null)
-        {
-            return (compilationResult, null);
-        }
-
-        try
-        {
-            // Load and execute the assembly
-            var assembly = Assembly.LoadFrom(compilationResult.AssemblyPath);
-            var entryPoint = assembly.EntryPoint;
-
-            if (entryPoint == null)
-            {
-                return (compilationResult, null);
-            }
-
-            var result = entryPoint.Invoke(null, new object[] { Array.Empty<string>() });
-            var exitCode = result is int code ? code : 0;
-
-            return (compilationResult, exitCode);
-        }
-        catch (Exception ex)
-        {
-            var diagnostic = Diagnostic.Create(
-                new DiagnosticDescriptor(
-                    "FL0002",
-                    "Execution Error",
-                    ex.Message,
-                    "Runtime",
-                    DiagnosticSeverity.Error,
-                    true
-                ),
-                Location.None
-            );
-
-            var updatedResult = compilationResult with
-            {
-                Success = false,
-                Diagnostics = compilationResult.Diagnostics.Append(diagnostic)
-            };
-
-            return (updatedResult, null);
-        }
-    }
-
-    /// <summary>
-    /// Creates a CSharpCompilation with proper references and options
-    /// </summary>
-    private CSharpCompilation CreateCompilation(SyntaxTree syntaxTree, CompilationOptions options)
-    {
-        var references = GetDefaultReferences();
-        
-        if (options.AdditionalReferences != null)
-        {
-            var additionalRefs = options.AdditionalReferences
-                .Select(path => MetadataReference.CreateFromFile(path));
-            references = references.Concat(additionalRefs).ToArray();
-        }
-
-        var compilationOptions = new CSharpCompilationOptions(
-            outputKind: options.OutputKind,
-            optimizationLevel: options.OptimizeCode ? OptimizationLevel.Release : OptimizationLevel.Debug,
-            allowUnsafe: false,
-            platform: Platform.AnyCpu
-        );
-
-        var assemblyName = Path.GetFileNameWithoutExtension(options.OutputPath);
-        
-        return CSharpCompilation.Create(
-            assemblyName: assemblyName,
-            syntaxTrees: new[] { syntaxTree },
-            references: references,
-            options: compilationOptions
-        );
-    }
-
-    /// <summary>
-    /// Gets the default .NET references needed for Cadenza programs
-    /// </summary>
-    private MetadataReference[] GetDefaultReferences()
-    {
-        var references = new List<MetadataReference>
-        {
-            // Core .NET references
-            MetadataReference.CreateFromFile(typeof(object).Assembly.Location),
-            MetadataReference.CreateFromFile(typeof(Console).Assembly.Location),
-            MetadataReference.CreateFromFile(typeof(System.Collections.Generic.List<>).Assembly.Location),
-            MetadataReference.CreateFromFile(typeof(System.Linq.Enumerable).Assembly.Location),
-            MetadataReference.CreateFromFile(typeof(System.Runtime.CompilerServices.RuntimeHelpers).Assembly.Location),
-            
-            // System.Runtime reference (needed for modern .NET)
-            MetadataReference.CreateFromFile(Assembly.Load("System.Runtime").Location),
-            
-            // System.Collections reference
-            MetadataReference.CreateFromFile(Assembly.Load("System.Collections").Location),
-            
-            // System.Text reference (for string operations)
-            MetadataReference.CreateFromFile(Assembly.Load("System.Text.RegularExpressions").Location)
-        };
-        
-        // Add Cadenza.Runtime reference if it exists in the same assembly
-        try
-        {
-            var currentAssembly = Assembly.GetExecutingAssembly();
-            references.Add(MetadataReference.CreateFromFile(currentAssembly.Location));
-        }
-        catch (Exception)
-        {
-            // If we can't load the runtime, continue without it
-        }
-        
-        return references.ToArray();
-    }
-}
-
-// =============================================================================
-// COMPILATION CACHE
-// =============================================================================
-
-/// <summary>
-/// Caches compilation objects for performance optimization
-/// </summary>
-public class CompilationCache
-{
-    private readonly Dictionary<string, CSharpCompilation> _compilationCache = new();
-    private readonly Dictionary<string, DateTime> _lastModified = new();
-
-    public bool TryGetCachedCompilation(string sourceFile, out CSharpCompilation? compilation)
-    {
-        compilation = null;
-
-        if (!_compilationCache.ContainsKey(sourceFile))
-            return false;
-
-        var fileInfo = new FileInfo(sourceFile);
-        if (!fileInfo.Exists)
-            return false;
-
-        if (_lastModified.ContainsKey(sourceFile) && 
-            _lastModified[sourceFile] >= fileInfo.LastWriteTime)
-        {
-            compilation = _compilationCache[sourceFile];
-            return true;
-        }
-
-        // File has been modified, remove from cache
-        _compilationCache.Remove(sourceFile);
-        _lastModified.Remove(sourceFile);
-        return false;
-    }
-
-    public void CacheCompilation(string sourceFile, CSharpCompilation compilation)
-    {
-        var fileInfo = new FileInfo(sourceFile);
-        if (!fileInfo.Exists) return;
-
-        _compilationCache[sourceFile] = compilation;
-        _lastModified[sourceFile] = fileInfo.LastWriteTime;
-    }
-
-    public void ClearCache()
-    {
-        _compilationCache.Clear();
-        _lastModified.Clear();
-    }
-}
-
-// =============================================================================
-// DIRECT COMPILER CLI
-// =============================================================================
-
-/// <summary>
-/// Enhanced CLI program with direct compilation support
-/// </summary>
-public class DirectCompilerCLI
-{
-    private readonly DirectCompiler _compiler;
-
-    public DirectCompilerCLI()
-    {
-        _compiler = new DirectCompiler();
-    }
-
-    /// <summary>
-    /// Enhanced main method with direct compilation support
-    /// </summary>
-    public async Task<int> RunAsync(string[] args)
-    {
-        try
-        {
-            var options = ParseArguments(args);
-            
-            if (options == null)
-            {
-                ShowHelp();
-                return 1;
-            }
-
-            if (options.ShowHelp)
-            {
-                ShowHelp();
-                return 0;
-            }
-
-            if (options.ShowVersion)
-            {
-                Console.WriteLine("Cadenza Direct Compiler v1.0.0");
-                return 0;
-            }
-
-            if (options.CompileMode)
-            {
-                return await HandleCompileMode(options);
-            }
-            else
-            {
-                return await HandleTranspileMode(options);
-            }
-        }
-        catch (Exception ex)
-        {
-            Console.Error.WriteLine($"Error: {ex.Message}");
-            return 1;
-        }
-    }
-
-    private async Task<int> HandleCompileMode(CLIOptions options)
-    {
-        // Handle project compilation mode
-        if (options.ProjectMode)
-        {
-            return await HandleProjectMode(options);
-        }
-
-        var compilationOptions = new CompilationOptions(
-            SourceFile: options.InputFile!,
-            OutputPath: options.OutputFile ?? GetDefaultOutputPath(options.InputFile!, options.Library),
-            OutputKind: options.Library ? OutputKind.DynamicallyLinkedLibrary : OutputKind.ConsoleApplication,
-            OptimizeCode: !options.Debug,
-            IncludeDebugSymbols: options.Debug
-        );
-
-        if (options.Run)
-        {
-            var (result, exitCode) = await _compiler.CompileAndRunAsync(compilationOptions);
-            
-            if (!result.Success)
-            {
-                DisplayCompilationErrors(result.Diagnostics);
-                return 1;
-            }
-
-            Console.WriteLine($"Compilation successful: {compilationOptions.OutputPath}");
-            Console.WriteLine($"Compilation time: {result.CompilationTime?.TotalMilliseconds:F2}ms");
-            
-            if (exitCode.HasValue)
-            {
-                Console.WriteLine($"Program exited with code: {exitCode.Value}");
-                return exitCode.Value;
-            }
-            
-            return 0;
-        }
-        else
-        {
-            var result = await _compiler.CompileToAssemblyAsync(compilationOptions);
-            
-            if (!result.Success)
-            {
-                DisplayCompilationErrors(result.Diagnostics);
-                return 1;
-            }
-
-            Console.WriteLine($"Compilation successful: {compilationOptions.OutputPath}");
-            Console.WriteLine($"Compilation time: {result.CompilationTime?.TotalMilliseconds:F2}ms");
-            return 0;
-        }
-    }
-
-
-    private async Task<int> HandleTranspileMode(CLIOptions options)
-    {
-        // Use transpiler with automatic UI component detection
-        var transpiler = new CadenzaTranspiler();
-        
-        await transpiler.TranspileAsync(options.InputFile!, options.OutputFile);
-        Console.WriteLine($"Successfully transpiled {options.InputFile} -> {options.OutputFile}");
-        
-        return 0;
-    }
-
-    private void DisplayCompilationErrors(IEnumerable<Diagnostic> diagnostics)
-    {
-        var errors = diagnostics.Where(d => d.Severity == DiagnosticSeverity.Error);
-        
-        foreach (var error in errors)
-        {
-            Console.Error.WriteLine($"Error: {error.GetMessage()}");
-            
-            if (error.Location != Location.None)
-            {
-                var lineSpan = error.Location.GetLineSpan();
-                Console.Error.WriteLine($"  at line {lineSpan.StartLinePosition.Line + 1}, column {lineSpan.StartLinePosition.Character + 1}");
-            }
-        }
-    }
-
-    private async Task<int> HandleProjectMode(CLIOptions options)
-    {
-        var projectCompiler = new ProjectCompiler();
-        
-        try
-        {
-            if (options.Verbose)
-            {
-                Console.WriteLine("Starting project compilation...");
-            }
-            
-            var result = await projectCompiler.CompileProjectAsync(options);
-            
-            if (result.Success)
-            {
-                Console.WriteLine($"✅ Project compiled successfully");
-                Console.WriteLine($"   Output: {result.OutputPath}");
-                Console.WriteLine($"   Files: {result.FilesCompiled}");
-                Console.WriteLine($"   Time: {result.CompilationTime.TotalMilliseconds:F0}ms");
-                
-                if (result.Warnings.Count > 0)
-                {
-                    Console.WriteLine($"   Warnings: {result.Warnings.Count}");
-                    if (options.Verbose)
-                    {
-                        foreach (var warning in result.Warnings)
-                        {
-                            Console.WriteLine($"     Warning: {warning}");
-                        }
-                    }
-                }
-                
-                return 0;
-            }
-            else
-            {
-                Console.Error.WriteLine("❌ Project compilation failed");
-                foreach (var error in result.Errors)
-                {
-                    Console.Error.WriteLine($"   Error: {error}");
-                }
-                return 1;
-            }
-        }
-        catch (Exception ex)
-        {
-            Console.Error.WriteLine($"❌ Project compilation failed: {ex.Message}");
-            if (options.Verbose)
-            {
-                Console.Error.WriteLine($"Stack trace: {ex.StackTrace}");
-            }
-            return 1;
-        }
-    }
-
-    private string GetDefaultOutputPath(string inputFile, bool isLibrary)
-    {
-        var nameWithoutExtension = Path.GetFileNameWithoutExtension(inputFile);
-        var extension = isLibrary ? ".dll" : ".exe";
-        return nameWithoutExtension + extension;
-    }
-
-    private CLIOptions? ParseArguments(string[] args)
-    {
-        if (args.Length == 0)
-            return new CLIOptions { ShowHelp = true };
-
-        var options = new CLIOptions();
-        
-        for (int i = 0; i < args.Length; i++)
-        {
-            switch (args[i])
-            {
-                case "--help":
-                case "-h":
-                    options.ShowHelp = true;
-                    return options;
-                
-                case "--version":
-                case "-v":
-                    options.ShowVersion = true;
-                    return options;
-                
-                case "--compile":
-                case "-c":
-                    options.CompileMode = true;
-                    break;
-                
-                case "--run":
-                case "-r":
-                    options.Run = true;
-                    options.CompileMode = true; // --run implies --compile
-                    break;
-                
-                case "--library":
-                case "-l":
-                    options.Library = true;
-                    break;
-                
-                case "--debug":
-                case "-d":
-                    options.Debug = true;
-                    break;
-                
-                case "--project":
-                case "-p":
-                    options.ProjectMode = true;
-                    options.CompileMode = true; // --project implies --compile
-                    break;
-                
-                case "--config":
-                    if (i + 1 < args.Length)
-                    {
-                        options.ConfigFile = args[++i];
-                    }
-                    break;
-                
-                case "--incremental":
-                    options.Incremental = true;
-                    break;
-                
-                case "--clean":
-                    options.Clean = true;
-                    break;
-                
-                case "--verbose":
-                    options.Verbose = true;
-                    break;
-                
-                case "--framework":
-                    if (i + 1 < args.Length)
-                    {
-                        options.Framework = args[++i];
-                    }
-                    break;
-                
-                case "--output":
-                case "-o":
-                    if (i + 1 < args.Length)
-                    {
-                        options.OutputFile = args[++i];
-                    }
-                    break;
-                
-                
-                default:
-                    if (!args[i].StartsWith('-'))
-                    {
-                        if (options.InputFile == null)
-                        {
-                            options.InputFile = args[i];
-                        }
-                        else if (options.OutputFile == null && !options.CompileMode)
-                        {
-                            options.OutputFile = args[i];
-                        }
-                    }
-                    break;
-            }
-        }
-
-        // Validation
-        if (options.InputFile == null && !options.ShowHelp && !options.ShowVersion && !options.ProjectMode)
-        {
-            Console.Error.WriteLine("Error: Input file required");
-            return null;
-        }
-
-        // Set default output file for transpile mode
-        if (!options.CompileMode && options.OutputFile == null && options.InputFile != null)
-        {
-            options.OutputFile = Path.ChangeExtension(options.InputFile, ".cs");
-        }
-
-        return options;
-    }
-
-    private void ShowHelp()
-    {
-        Console.WriteLine("Cadenza Direct Compiler - Transpilation and Direct Compilation");
-        Console.WriteLine();
-        Console.WriteLine("Usage:");
-        Console.WriteLine("  Transpile (default):");
-        Console.WriteLine("    cadenzac-core <input.cdz> [<output.cs>]");
-        Console.WriteLine();
-        Console.WriteLine("  Direct compilation:");
-        Console.WriteLine("    cadenzac-core --compile <input.cdz> [--output <output.exe>]");
-        Console.WriteLine("    cadenzac-core --run <input.cdz>");
-        Console.WriteLine("    cadenzac-core --library <input.cdz> [--output <output.dll>]");
-        Console.WriteLine();
-        Console.WriteLine("  Project compilation:");
-        Console.WriteLine("    cadenzac-core --project [--config <cadenzac.json>] [--output <output.exe>]");
-        Console.WriteLine();
-        Console.WriteLine("Options:");
-        Console.WriteLine("  --compile, -c    Compile directly to assembly (default: transpile)");
-        Console.WriteLine("  --run, -r        Compile and run immediately");
-        Console.WriteLine("  --library, -l    Generate library (.dll) instead of executable");
-        Console.WriteLine("  --debug, -d      Include debug symbols and disable optimizations");
-        Console.WriteLine("  --output, -o     Specify output file path");
-        Console.WriteLine("  --project, -p    Compile multi-file project");
-        Console.WriteLine("  --config         Path to cadenzac.json configuration file");
-        Console.WriteLine("  --verbose        Show detailed compilation output");
-        Console.WriteLine("  --help, -h       Show this help message");
-        Console.WriteLine("  --version, -v    Show version information");
-        Console.WriteLine();
-        Console.WriteLine("Examples:");
-        Console.WriteLine("  # Transpile to C#");
-        Console.WriteLine("  cadenzac-core hello.cdz hello.cs");
-        Console.WriteLine();
-        Console.WriteLine("  # Direct compilation");
-        Console.WriteLine("  cadenzac-core --compile hello.cdz");
-        Console.WriteLine("  cadenzac-core --compile hello.cdz --output hello.exe");
-        Console.WriteLine();
-        Console.WriteLine("  # Compile and run");
-        Console.WriteLine("  cadenzac-core --run hello.cdz");
-        Console.WriteLine();
-        Console.WriteLine("  # Generate library");
-        Console.WriteLine("  cadenzac-core --library math.cdz --output math.dll");
-        Console.WriteLine();
-        Console.WriteLine("  # Project compilation");
-        Console.WriteLine("  cadenzac-core --project");
-        Console.WriteLine("  cadenzac-core --project --verbose --output MyApp.exe");
-    }
-}
-
-// =============================================================================
-// CLI OPTIONS
-// =============================================================================
-
-/// <summary>
-/// CLI options parsed from command line arguments
-/// </summary>
-public class CLIOptions
-{
-    public string? InputFile { get; set; }
-    public string? OutputFile { get; set; }
-    public bool CompileMode { get; set; }
-    public bool Run { get; set; }
-    public bool Library { get; set; }
-    public bool Debug { get; set; }
-    public bool ShowHelp { get; set; }
-    public bool ShowVersion { get; set; }
-    
-    // Project compilation options
-    public bool ProjectMode { get; set; }
-    public string? ConfigFile { get; set; }
-    public bool Incremental { get; set; }
-    public bool Clean { get; set; }
-    public bool Verbose { get; set; }
-    public string? Framework { get; set; }
-}
-
-// =============================================================================
-// BLAZOR GENERATOR
-// =============================================================================
-
-public class BlazorGenerator
-{
-    public string GenerateBlazorComponent(ComponentDeclaration component)
-    {
-        var razor = new System.Text.StringBuilder();
-        
-        // Add page directive if this is a page component
-        if (component.Parameters.Any())
-        {
-            razor.AppendLine($"@page \"/{component.Name.ToLowerInvariant()}\"");
-        }
-        
-        // Add using statements
-        razor.AppendLine("@using Microsoft.AspNetCore.Components");
-        razor.AppendLine("@using Microsoft.AspNetCore.Components.Web");
-        razor.AppendLine();
-        
-        // Generate render block (HTML markup)
-        razor.AppendLine(GenerateRenderBlock(component.RenderBlock));
-        razor.AppendLine();
-        
-        // Generate code block
-        razor.AppendLine("@code {");
-        
-        // Add parameters
-        foreach (var param in component.Parameters)
-        {
-            razor.AppendLine($"    [Parameter] public {MapCadenzaTypeToCSharp(param.Type)} {param.Name} {{ get; set; }} = default({MapCadenzaTypeToCSharp(param.Type)});");
-        }
-        
-        if (component.Parameters.Any())
-        {
-            razor.AppendLine();
-        }
-        
-        // Add state variables
-        if (component.State?.Any() == true)
-        {
-            foreach (var state in component.State)
-            {
-                var defaultValue = state.InitialValue != null ? GenerateBlazorExpression(state.InitialValue) : GetDefaultValue(state.Type);
-                razor.AppendLine($"    private {MapCadenzaTypeToCSharp(state.Type)} {state.Name} = {defaultValue};");
-            }
-            razor.AppendLine();
-        }
-        
-        // Add OnInitialized method if component has OnMount
-        if (component.OnMount != null)
-        {
-            razor.AppendLine("    protected override void OnInitialized()");
-            razor.AppendLine("    {");
-            razor.AppendLine("        base.OnInitialized();");
-            razor.AppendLine(GenerateBlazorStatements(component.OnMount));
-            razor.AppendLine("    }");
-            razor.AppendLine();
-        }
-        
-        // Add event handlers
-        if (component.Events?.Any() == true)
-        {
-            foreach (var eventHandler in component.Events)
-            {
-                razor.AppendLine($"    private void {ToPascalCase(eventHandler.Name)}({GenerateParameterList(eventHandler.Parameters)})");
-                razor.AppendLine("    {");
-                
-                foreach (var statement in eventHandler.Body)
-                {
-                    razor.AppendLine($"        {GenerateBlazorStatements(statement)}");
-                }
-                
-                razor.AppendLine("    }");
-                razor.AppendLine();
-            }
-        }
-        
-        razor.AppendLine("}");
-        
-        return razor.ToString();
-    }
-    
-    private string GenerateRenderBlock(ASTNode renderBlock)
-    {
-        return renderBlock switch
-        {
-            UIElement element => GenerateUIElement(element),
-            ComponentInstance component => GenerateComponentInstance(component),
-            ConditionalRender conditional => GenerateConditionalRender(conditional),
-            IterativeRender iterative => GenerateIterativeRender(iterative),
-            _ => GenerateBlazorExpression(renderBlock)
-        };
-    }
-    
-    private string GenerateUIElement(UIElement element)
-    {
-        var html = new System.Text.StringBuilder();
-        
-        // Map Cadenza element names to HTML tags
-        var htmlTag = MapCadenzaElementToHtml(element.Tag);
-        
-        html.Append($"<{htmlTag}");
-        
-        // Add attributes
-        foreach (var attr in element.Attributes)
-        {
-            var attrName = MapCadenzaAttributeToHtml(attr.Name);
-            var attrValue = GenerateBlazorExpression(attr.Value);
-            
-            if (attr.Name.StartsWith("on_"))
-            {
-                // Event handler
-                var eventName = attr.Name.Replace("on_", "@on");
-                html.Append($" {eventName}=\"{attrValue}\"");
-            }
-            else if (attr.Name == "text")
-            {
-                // Text content - handle specially
-                html.Append($">{attrValue}</{htmlTag}>");
-                return html.ToString();
-            }
-            else
-            {
-                html.Append($" {attrName}=\"{attrValue}\"");
-            }
-        }
-        
-        if (element.Children.Any())
-        {
-            html.Append(">");
-            
-            foreach (var child in element.Children)
-            {
-                html.Append(GenerateRenderBlock(child));
-            }
-            
-            html.Append($"</{htmlTag}>");
-        }
-        else
-        {
-            html.Append(" />");
-        }
-        
-        return html.ToString();
-    }
-    
-    private string GenerateComponentInstance(ComponentInstance component)
-    {
-        var html = new System.Text.StringBuilder();
-        
-        html.Append($"<{component.Name}");
-        
-        // Add props
-        foreach (var prop in component.Props)
-        {
-            var propValue = GenerateBlazorExpression(prop.Value);
-            html.Append($" {prop.Name}=\"{propValue}\"");
-        }
-        
-        if (component.Children?.Any() == true)
-        {
-            html.Append(">");
-            
-            foreach (var child in component.Children)
-            {
-                html.Append(GenerateRenderBlock(child));
-            }
-            
-            html.Append($"</{component.Name}>");
-        }
-        else
-        {
-            html.Append(" />");
-        }
-        
-        return html.ToString();
-    }
-    
-    private string GenerateConditionalRender(ConditionalRender conditional)
-    {
-        var html = new System.Text.StringBuilder();
-        
-        html.AppendLine($"@if ({GenerateBlazorExpression(conditional.Condition)})");
-        html.AppendLine("{");
-        
-        foreach (var item in conditional.ThenBody)
-        {
-            html.AppendLine($"    {GenerateRenderBlock(item)}");
-        }
-        
-        html.AppendLine("}");
-        
-        if (conditional.ElseBody?.Any() == true)
-        {
-            html.AppendLine("else");
-            html.AppendLine("{");
-            
-            foreach (var item in conditional.ElseBody)
-            {
-                html.AppendLine($"    {GenerateRenderBlock(item)}");
-            }
-            
-            html.AppendLine("}");
-        }
-        
-        return html.ToString();
-    }
-    
-    private string GenerateIterativeRender(IterativeRender iterative)
-    {
-        var html = new System.Text.StringBuilder();
-        
-        var condition = iterative.Condition != null ? $" where {GenerateBlazorExpression(iterative.Condition)}" : "";
-        html.AppendLine($"@foreach (var {iterative.Variable} in {GenerateBlazorExpression(iterative.Collection)}{condition})");
-        html.AppendLine("{");
-        
-        foreach (var item in iterative.Body)
-        {
-            html.AppendLine($"    {GenerateRenderBlock(item)}");
-        }
-        
-        html.AppendLine("}");
-        
-        return html.ToString();
-    }
-    
-    private string GenerateBlazorExpression(ASTNode expression)
-    {
-        return expression switch
-        {
-            Identifier id => id.Name,
-            NumberLiteral num => num.Value.ToString(),
-            StringLiteral str => $"\"{str.Value}\"",
-            BooleanLiteral boolLit => boolLit.Value.ToString().ToLower(),
-            StringInterpolation interpolation => GenerateStringInterpolation(interpolation),
-            BinaryExpression binary => $"{GenerateBlazorExpression(binary.Left)} {binary.Operator} {GenerateBlazorExpression(binary.Right)}",
-            CallExpression call => $"{call.Name}({string.Join(", ", call.Arguments.Select(GenerateBlazorExpression))})",
-            MethodCallExpression method => $"{GenerateBlazorExpression(method.Object)}.{method.Method}({string.Join(", ", method.Arguments.Select(GenerateBlazorExpression))})",
-            _ => expression.ToString() ?? ""
-        };
-    }
-    
-    private string GenerateStringInterpolation(StringInterpolation interpolation)
-    {
-        var result = new System.Text.StringBuilder();
-        result.Append("$\"");
-        
-        foreach (var part in interpolation.Parts)
-        {
-            if (part is StringLiteral str)
-            {
-                result.Append(str.Value);
-            }
-            else
-            {
-                result.Append("{");
-                result.Append(GenerateBlazorExpression(part));
-                result.Append("}");
-            }
-        }
-        
-        result.Append("\"");
-        return result.ToString();
-    }
-    
-    private string GenerateBlazorStatements(ASTNode statement)
-    {
-        return statement switch
-        {
-            CallExpression call when call.Name == "set_state" => GenerateSetStateCall(call),
-            CallExpression call => $"{GenerateBlazorExpression(call)};",
-            _ => $"{GenerateBlazorExpression(statement)};"
-        };
-    }
-    
-    private string GenerateSetStateCall(CallExpression call)
-    {
-        if (call.Arguments.Count >= 2)
-        {
-            var stateName = GenerateBlazorExpression(call.Arguments[0]);
-            var stateValue = GenerateBlazorExpression(call.Arguments[1]);
-            return $"{stateName} = {stateValue};";
-        }
-        return "";
-    }
-    
-    private string MapCadenzaElementToHtml(string elementName)
-    {
-        return elementName switch
-        {
-            "container" => "div",
-            "heading" => "h1",
-            "button" => "button",
-            "text_input" => "input",
-            "select_dropdown" => "select",
-            _ => elementName
-        };
-    }
-    
-    private string MapCadenzaAttributeToHtml(string attributeName)
-    {
-        return attributeName switch
-        {
-            "class" => "class",
-            "text" => "text",
-            "level" => "level",
-            "disabled" => "disabled",
-            _ => attributeName
-        };
-    }
-    
-    private string MapCadenzaTypeToCSharp(string flowLangType)
-    {
-        return flowLangType switch
-        {
-            "string" => "string",
-            "int" => "int",
-            "bool" => "bool",
-            "float" => "float",
-            "double" => "double",
-            "Option<string>" => "string?",
-            "Option<int>" => "int?",
-            "Option<bool>" => "bool?",
-            "List<string>" => "List<string>",
-            "List<int>" => "List<int>",
-            _ => flowLangType
-        };
-    }
-    
-    private string GetDefaultValue(string type)
-    {
-        return type switch
-        {
-            "string" => "\"\"",
-            "int" => "0",
-            "bool" => "false",
-            "float" => "0.0f",
-            "double" => "0.0",
-            _ when type.StartsWith("Option<") => "null",
-            _ when type.StartsWith("List<") => $"new {MapCadenzaTypeToCSharp(type)}()",
-            _ => "default"
-        };
-    }
-    
-    private string GenerateParameterList(List<Parameter> parameters)
-    {
-        return string.Join(", ", parameters.Select(p => $"{MapCadenzaTypeToCSharp(p.Type)} {p.Name}"));
-    }
-    
-    private string ToPascalCase(string input)
-    {
-        if (string.IsNullOrEmpty(input))
-            return input;
-        
-        return char.ToUpper(input[0]) + input.Substring(1);
-    }
-}
-
-// =============================================================================
-// FLOW CORE PROGRAM
-// =============================================================================
-
-public class FlowCoreProgram
-{
-    public static async Task<int> RunAsync(string[] args)
-    {
-        var cli = new DirectCompilerCLI();
-        return await cli.RunAsync(args);
-    }
-=======
-// Cadenza Core Compiler - Compilation and Generation Classes
-// Extracted from cadenzac-core.cs
-
-using System;
-using System.IO;
-using System.Linq;
-using System.Collections.Generic;
-using System.Threading.Tasks;
-using System.Reflection;
-using Microsoft.CodeAnalysis;
-using Microsoft.CodeAnalysis.CSharp;
-using Microsoft.CodeAnalysis.CSharp.Syntax;
-using Microsoft.CodeAnalysis.Emit;
-using static Microsoft.CodeAnalysis.CSharp.SyntaxFactory;
-
-namespace Cadenza.Core;
-
-// =============================================================================
-// C# CODE GENERATOR
-// =============================================================================
-
-public class CSharpGenerator
-{
-    private readonly HashSet<string> _generatedNamespaces = new();
-    private readonly List<string> _usingStatements = new();
-    private readonly Dictionary<string, string> _importedSymbols = new(); // Track imported symbols
-    private readonly Dictionary<string, string> _moduleNamespaces = new(); // Track module name to namespace mapping
-    private string? _currentFunctionReturnType; // Track current function's return type for Result type inference
-    
-    public SyntaxTree GenerateFromAST(ProgramNode program)
-    {
-        var namespaceMembers = new Dictionary<string, List<MemberDeclarationSyntax>>();
-        var globalMembers = new List<MemberDeclarationSyntax>();
-        
-        // Add Result struct and helper class if any function uses Result types
-        var resultTypes = GenerateResultTypes();
-        globalMembers.AddRange(resultTypes);
-        
-        // Add Option struct and helper class if any function uses Option types
-        var optionTypes = GenerateOptionTypes();
-        globalMembers.AddRange(optionTypes);
-        
-        // First pass: Process imports and modules to build symbol mapping
-        foreach (var statement in program.Statements)
-        {
-            if (statement is ImportStatement import)
-            {
-                ProcessImportStatement(import);
-            }
-            else if (statement is ModuleDeclaration module)
-            {
-                // Register the module for qualified call resolution
-                _moduleNamespaces[module.Name] = $"Cadenza.Modules.{module.Name}";
-                
-                // Add using statement for the module namespace
-                _usingStatements.Add($"Cadenza.Modules.{module.Name}");
-                
-            }
-        }
-        
-        // Second pass: Generate actual C# code
-        var standaloneMembers = new List<MemberDeclarationSyntax>();
-        
-        foreach (var statement in program.Statements)
-        {
-            var member = GenerateStatement(statement);
-            if (member != null)
-            {
-                if (statement is ModuleDeclaration module)
-                {
-                    var namespaceName = $"Cadenza.Modules.{module.Name}";
-                    if (!namespaceMembers.ContainsKey(namespaceName))
-                    {
-                        namespaceMembers[namespaceName] = new List<MemberDeclarationSyntax>();
-                    }
-                    namespaceMembers[namespaceName].AddRange(member as IEnumerable<MemberDeclarationSyntax> ?? new[] { member });
-                }
-                else if (statement is FunctionDeclaration)
-                {
-                    // Collect standalone functions to wrap in a class
-                    standaloneMembers.Add(member);
-                }
-                else
-                {
-                    globalMembers.Add(member);
-                }
-            }
-        }
-        
-        // Wrap standalone functions in a Program class
-        if (standaloneMembers.Count > 0)
-        {
-            var programClass = ClassDeclaration("CadenzaProgram")
-                .AddModifiers(Token(SyntaxKind.PublicKeyword), Token(SyntaxKind.StaticKeyword))
-                .AddMembers(standaloneMembers.ToArray());
-            globalMembers.Add(programClass);
-        }
-        
-        // Create compilation unit
-        var compilationUnit = CompilationUnit();
-        
-        // Add using statements
-        _usingStatements.Add("System");
-        _usingStatements.Add("System.Collections.Generic");
-        _usingStatements.Add("System.Threading.Tasks");
-        // _usingStatements.Add("Cadenza.Runtime"); // Only add if runtime features are used
-        
-        foreach (var usingStmt in _usingStatements.Distinct())
-        {
-            compilationUnit = compilationUnit.AddUsings(UsingDirective(ParseName(usingStmt)));
-        }
-        
-        // Check for main function and generate entry point
-        bool hasMainFunction = false;
-        string mainNamespace = "";
-        bool isStandaloneMain = false;
-        
-        // Look for main function in modules
-        foreach (var statement in program.Statements)
-        {
-            if (statement is ModuleDeclaration module)
-            {
-                foreach (var stmt in module.Body)
-                {
-                    if (stmt is FunctionDeclaration func && func.Name == "main")
-                    {
-                        hasMainFunction = true;
-                        mainNamespace = $"Cadenza.Modules.{module.Name}";
-                        break;
-                    }
-                }
-            }
-            else if (statement is FunctionDeclaration func && func.Name == "main")
-            {
-                hasMainFunction = true;
-                isStandaloneMain = true;
-                mainNamespace = "CadenzaProgram";
-                break;
-            }
-        }
-        
-        // Add top-level statement FIRST if main function exists
-        if (hasMainFunction)
-        {
-            var entryPoint = GenerateTopLevelStatement(mainNamespace);
-            compilationUnit = compilationUnit.AddMembers(entryPoint);
-        }
-        
-        // Add namespace members
-        foreach (var (namespaceName, members) in namespaceMembers)
-        {
-            var namespaceDecl = NamespaceDeclaration(ParseName(namespaceName))
-                .AddMembers(members.ToArray());
-            compilationUnit = compilationUnit.AddMembers(namespaceDecl);
-        }
-        
-        // Add global members (structs and classes)
-        compilationUnit = compilationUnit.AddMembers(globalMembers.ToArray());
-        
-        return CSharpSyntaxTree.Create(compilationUnit);
-    }
-    
-    private GlobalStatementSyntax GenerateTopLevelStatement(string mainNamespace)
-    {
-        ExpressionSyntax mainCall;
-        
-        if (mainNamespace == "CadenzaProgram")
-        {
-            // For standalone main function: CadenzaProgram.main()
-            mainCall = InvocationExpression(
-                MemberAccessExpression(
-                    SyntaxKind.SimpleMemberAccessExpression,
-                    IdentifierName("CadenzaProgram"),
-                    IdentifierName("main")
-                )
-            );
-        }
-        else
-        {
-            // Generate: MainNamespace.ClassName.main(); 
-            // Extract module name from namespace
-            var moduleName = mainNamespace.Replace("Cadenza.Modules.", "");
-            var fullPath = $"{mainNamespace}.{moduleName}";
-            
-            mainCall = InvocationExpression(
-                MemberAccessExpression(
-                    SyntaxKind.SimpleMemberAccessExpression,
-                    MemberAccessExpression(
-                        SyntaxKind.SimpleMemberAccessExpression,
-                        ParseName(mainNamespace),
-                        IdentifierName(moduleName)
-                    ),
-                    IdentifierName("main")
-                )
-            );
-        }
-        
-        var statement = ExpressionStatement(mainCall);
-        return GlobalStatement(statement);
-    }
-    
-    private MemberDeclarationSyntax[] GenerateResultTypes()
-    {
-        // Generate Result<T,E> class
-        var resultStruct = ClassDeclaration("Result")
-            .AddModifiers(Token(SyntaxKind.PublicKeyword))
-            .AddTypeParameterListParameters(
-                TypeParameter("T"),
-                TypeParameter("E"))
-            .AddMembers(
-                FieldDeclaration(
-                    VariableDeclaration(ParseTypeName("bool"))
-                        .AddVariables(VariableDeclarator("IsSuccess")))
-                    .AddModifiers(Token(SyntaxKind.PublicKeyword), Token(SyntaxKind.ReadOnlyKeyword)),
-                FieldDeclaration(
-                    VariableDeclaration(ParseTypeName("T"))
-                        .AddVariables(VariableDeclarator("Value")))
-                    .AddModifiers(Token(SyntaxKind.PublicKeyword), Token(SyntaxKind.ReadOnlyKeyword)),
-                FieldDeclaration(
-                    VariableDeclaration(ParseTypeName("E"))
-                        .AddVariables(VariableDeclarator("Error")))
-                    .AddModifiers(Token(SyntaxKind.PublicKeyword), Token(SyntaxKind.ReadOnlyKeyword)),
-                PropertyDeclaration(ParseTypeName("bool"), "IsError")
-                    .AddModifiers(Token(SyntaxKind.PublicKeyword))
-                    .AddAccessorListAccessors(
-                        AccessorDeclaration(SyntaxKind.GetAccessorDeclaration)
-                            .WithBody(Block(
-                                ReturnStatement(
-                                    PrefixUnaryExpression(SyntaxKind.LogicalNotExpression, IdentifierName("IsSuccess"))
-                                )
-                            ))
-                    ),
-                ConstructorDeclaration("Result")
-                    .AddModifiers(Token(SyntaxKind.PublicKeyword))
-                    .AddParameterListParameters(
-                        Parameter(Identifier("isSuccess")).WithType(ParseTypeName("bool")),
-                        Parameter(Identifier("value")).WithType(ParseTypeName("T")),
-                        Parameter(Identifier("error")).WithType(ParseTypeName("E")))
-                    .WithBody(Block(
-                        ExpressionStatement(AssignmentExpression(SyntaxKind.SimpleAssignmentExpression,
-                            IdentifierName("IsSuccess"), IdentifierName("isSuccess"))),
-                        ExpressionStatement(AssignmentExpression(SyntaxKind.SimpleAssignmentExpression,
-                            IdentifierName("Value"), IdentifierName("value"))),
-                        ExpressionStatement(AssignmentExpression(SyntaxKind.SimpleAssignmentExpression,
-                            IdentifierName("Error"), IdentifierName("error"))))));
-
-        // Generate Result helper class
-        var resultClass = GenerateResultClass();
-
-        return new MemberDeclarationSyntax[] { resultStruct, resultClass };
-    }
-    
-    private ClassDeclarationSyntax GenerateResultClass()
-    {
-        return ClassDeclaration("Result")
-            .AddModifiers(Token(SyntaxKind.PublicKeyword), Token(SyntaxKind.StaticKeyword))
-            .AddMembers(
-                // Generic OK method with explicit type parameters
-                MethodDeclaration(ParseTypeName("Result<T, E>"), "Ok")
-                    .AddModifiers(Token(SyntaxKind.PublicKeyword), Token(SyntaxKind.StaticKeyword))
-                    .AddTypeParameterListParameters(
-                        TypeParameter("T"),
-                        TypeParameter("E"))
-                    .AddParameterListParameters(Parameter(Identifier("value")).WithType(ParseTypeName("T")))
-                    .WithBody(Block(
-                        ReturnStatement(
-                            ObjectCreationExpression(ParseTypeName("Result<T, E>"))
-                                .AddArgumentListArguments(
-                                    Argument(LiteralExpression(SyntaxKind.TrueLiteralExpression)),
-                                    Argument(IdentifierName("value")),
-                                    Argument(LiteralExpression(SyntaxKind.DefaultLiteralExpression)))))),
-                
-                // Generic Error method with explicit type parameters
-                MethodDeclaration(ParseTypeName("Result<T, E>"), "Error")
-                    .AddModifiers(Token(SyntaxKind.PublicKeyword), Token(SyntaxKind.StaticKeyword))
-                    .AddTypeParameterListParameters(
-                        TypeParameter("T"),
-                        TypeParameter("E"))
-                    .AddParameterListParameters(Parameter(Identifier("error")).WithType(ParseTypeName("E")))
-                    .WithBody(Block(
-                        ReturnStatement(
-                            ObjectCreationExpression(ParseTypeName("Result<T, E>"))
-                                .AddArgumentListArguments(
-                                    Argument(LiteralExpression(SyntaxKind.FalseLiteralExpression)),
-                                    Argument(LiteralExpression(SyntaxKind.DefaultLiteralExpression)),
-                                    Argument(IdentifierName("error"))))))
-            );
-    }
-    
-    private MemberDeclarationSyntax[] GenerateOptionTypes()
-    {
-        // Generate Option<T> struct
-        var optionStruct = StructDeclaration("Option")
-            .AddModifiers(Token(SyntaxKind.PublicKeyword))
-            .AddTypeParameterListParameters(TypeParameter("T"))
-            .AddMembers(
-                FieldDeclaration(
-                    VariableDeclaration(ParseTypeName("bool"))
-                        .AddVariables(VariableDeclarator("HasValue")))
-                    .AddModifiers(Token(SyntaxKind.PublicKeyword), Token(SyntaxKind.ReadOnlyKeyword)),
-                FieldDeclaration(
-                    VariableDeclaration(ParseTypeName("T"))
-                        .AddVariables(VariableDeclarator("Value")))
-                    .AddModifiers(Token(SyntaxKind.PublicKeyword), Token(SyntaxKind.ReadOnlyKeyword)),
-                ConstructorDeclaration("Option")
-                    .AddModifiers(Token(SyntaxKind.PublicKeyword))
-                    .AddParameterListParameters(
-                        Parameter(Identifier("hasValue")).WithType(ParseTypeName("bool")),
-                        Parameter(Identifier("value")).WithType(ParseTypeName("T")))
-                    .WithBody(Block(
-                        ExpressionStatement(AssignmentExpression(SyntaxKind.SimpleAssignmentExpression,
-                            IdentifierName("HasValue"), IdentifierName("hasValue"))),
-                        ExpressionStatement(AssignmentExpression(SyntaxKind.SimpleAssignmentExpression,
-                            IdentifierName("Value"), IdentifierName("value"))))));
-
-        // Generate Option helper class
-        var optionClass = GenerateOptionClass();
-
-        return new MemberDeclarationSyntax[] { optionStruct, optionClass };
-    }
-    
-    private ClassDeclarationSyntax GenerateOptionClass()
-    {
-        return ClassDeclaration("Option")
-            .AddModifiers(Token(SyntaxKind.PublicKeyword), Token(SyntaxKind.StaticKeyword))
-            .AddMembers(
-                MethodDeclaration(ParseTypeName("Option<T>"), "Some")
-                    .AddModifiers(Token(SyntaxKind.PublicKeyword), Token(SyntaxKind.StaticKeyword))
-                    .AddTypeParameterListParameters(TypeParameter("T"))
-                    .AddParameterListParameters(Parameter(Identifier("value")).WithType(ParseTypeName("T")))
-                    .WithBody(Block(
-                        ReturnStatement(
-                            ObjectCreationExpression(ParseTypeName("Option<T>"))
-                                .AddArgumentListArguments(
-                                    Argument(LiteralExpression(SyntaxKind.TrueLiteralExpression)),
-                                    Argument(IdentifierName("value")))))),
-                
-                MethodDeclaration(ParseTypeName("Option<T>"), "None")
-                    .AddModifiers(Token(SyntaxKind.PublicKeyword), Token(SyntaxKind.StaticKeyword))
-                    .AddTypeParameterListParameters(TypeParameter("T"))
-                    .WithBody(Block(
-                        ReturnStatement(
-                            ObjectCreationExpression(ParseTypeName("Option<T>"))
-                                .AddArgumentListArguments(
-                                    Argument(LiteralExpression(SyntaxKind.FalseLiteralExpression)),
-                                    Argument(LiteralExpression(SyntaxKind.DefaultLiteralExpression))))))
-            );
-    }
-    
-    private MemberDeclarationSyntax? GenerateStatement(ASTNode statement)
-    {
-        return statement switch
-        {
-            FunctionDeclaration func => GenerateFunctionDeclaration(func),
-            ModuleDeclaration module => GenerateModuleDeclaration(module),
-            TypeDeclaration type => GenerateTypeDeclaration(type),
-            ComponentDeclaration component => GenerateComponentDeclaration(component),
-            _ => null
-        };
-    }
-    
-    private MethodDeclarationSyntax GenerateFunctionDeclaration(FunctionDeclaration func)
-    {
-        // Set the current function return type for Result type inference
-        _currentFunctionReturnType = func.ReturnType;
-        
-        var method = MethodDeclaration(
-            ParseTypeName(MapCadenzaTypeToCSharp(func.ReturnType ?? "void")),
-            func.Name)
-            .AddModifiers(Token(SyntaxKind.PublicKeyword), Token(SyntaxKind.StaticKeyword));
-        
-        // Add parameters
-        foreach (var param in func.Parameters)
-        {
-            method = method.AddParameterListParameters(
-                Parameter(Identifier(param.Name))
-                    .WithType(ParseTypeName(MapCadenzaTypeToCSharp(param.Type)))
-            );
-        }
-        
-        // Generate XML documentation from specification block or effects
-        var xmlDocumentation = GenerateXmlDocumentation(func);
-        if (xmlDocumentation.Any())
-        {
-            method = method.WithLeadingTrivia(xmlDocumentation);
-        }
-        
-        // Generate method body
-        var statements = new List<StatementSyntax>();
-        _errorPropagationContext = null; // Reset context for this function
-        
-        for (int i = 0; i < func.Body.Count; i++)
-        {
-            var stmt = func.Body[i];
-            var isLastStatement = i == func.Body.Count - 1;
-            
-            // Generate the statement
-            var generated = GenerateStatementSyntax(stmt);
-            
-            // Handle error propagation if it was encountered
-            if (_errorPropagationContext != null)
-            {
-                var context = _errorPropagationContext;
-                _errorPropagationContext = null; // Clear after use
-                
-                var tempVarName = $"{context.VariableName}_result";
-                var resultExpr = GenerateExpression(context.Expression.Expression);
-                
-                // Add the error propagation statements
-                statements.Add(LocalDeclarationStatement(
-                    VariableDeclaration(IdentifierName("var"))
-                        .AddVariables(
-                            VariableDeclarator(tempVarName)
-                                .WithInitializer(EqualsValueClause(resultExpr))
-                        )
-                ));
-                
-                // Create a new Result object with the correct return type for the current function
-                var (successType, errorType) = ParseResultType(_currentFunctionReturnType);
-                var returnError = ReturnStatement(
-                    InvocationExpression(
-                        MemberAccessExpression(
-                            SyntaxKind.SimpleMemberAccessExpression,
-                            IdentifierName("Result"),
-                            GenericName("Error")
-                                .WithTypeArgumentList(
-                                    TypeArgumentList(SeparatedList<TypeSyntax>(new[]
-                                    {
-                                        ParseTypeName(successType),
-                                        ParseTypeName(errorType)
-                                    }))
-                                )
-                        )
-                    ).AddArgumentListArguments(
-                        Argument(
-                            MemberAccessExpression(
-                                SyntaxKind.SimpleMemberAccessExpression,
-                                IdentifierName(tempVarName),
-                                IdentifierName("Error")
-                            )
-                        )
-                    )
-                );
-
-                statements.Add(IfStatement(
-                    MemberAccessExpression(
-                        SyntaxKind.SimpleMemberAccessExpression,
-                        IdentifierName(tempVarName),
-                        IdentifierName("IsError")
-                    ),
-                    returnError
-                ));
-                
-                statements.Add(LocalDeclarationStatement(
-                    VariableDeclaration(context.VariableType)
-                        .AddVariables(
-                            VariableDeclarator(context.VariableName)
-                                .WithInitializer(EqualsValueClause(
-                                    MemberAccessExpression(
-                                        SyntaxKind.SimpleMemberAccessExpression,
-                                        IdentifierName(tempVarName),
-                                        IdentifierName("Value")
-                                    )
-                                ))
-                        )
-                ));
-                
-                continue; // Skip adding the null statement
-            }
-            
-            // If this is the last statement and it's an expression (not a return statement or control flow statement),
-            // wrap it in a return statement
-            if (isLastStatement && stmt is not ReturnStatement && stmt is not IfStatement && stmt is not GuardStatement && func.ReturnType != null && func.ReturnType != "void")
-            {
-                var returnStmt = ReturnStatement(GenerateExpression(stmt));
-                statements.Add(returnStmt);
-            }
-            else if (generated != null)
-            {
-                statements.Add(generated);
-            }
-        }
-        
-        method = method.WithBody(Block(statements));
-        
-        // Clear the current function return type
-        _currentFunctionReturnType = null;
-        
-        return method;
-    }
-    
-    private ClassDeclarationSyntax GenerateTypeDeclaration(TypeDeclaration type)
-    {
-        var classDeclaration = ClassDeclaration(type.Name)
-            .AddModifiers(Token(SyntaxKind.PublicKeyword));
-        
-        // Generate properties for each field
-        foreach (var field in type.Fields)
-        {
-            var property = PropertyDeclaration(
-                ParseTypeName(MapCadenzaTypeToCSharp(field.Type)),
-                field.Name)
-                .AddModifiers(Token(SyntaxKind.PublicKeyword))
-                .AddAccessorListAccessors(
-                    AccessorDeclaration(SyntaxKind.GetAccessorDeclaration)
-                        .WithSemicolonToken(Token(SyntaxKind.SemicolonToken)),
-                    AccessorDeclaration(SyntaxKind.SetAccessorDeclaration)
-                        .WithSemicolonToken(Token(SyntaxKind.SemicolonToken))
-                );
-            
-            classDeclaration = classDeclaration.AddMembers(property);
-        }
-        
-        return classDeclaration;
-    }
-    
-    private string MapCadenzaTypeToCSharp(string flowLangType)
-    {
-        return flowLangType switch
-        {
-            "string" => "string",
-            "int" => "int", 
-            "bool" => "bool",
-            "Unit" => "void",
-            _ => flowLangType
-        };
-    }
-    
-    private MemberDeclarationSyntax GenerateModuleDeclaration(ModuleDeclaration module)
-    {
-        var members = new List<MemberDeclarationSyntax>();
-        
-        foreach (var stmt in module.Body)
-        {
-            var member = GenerateStatement(stmt);
-            if (member != null)
-            {
-                members.Add(member);
-            }
-        }
-        
-        return ClassDeclaration(module.Name)
-            .AddModifiers(Token(SyntaxKind.PublicKeyword), Token(SyntaxKind.StaticKeyword))
-            .AddMembers(members.ToArray());
-    }
-    
-    private ClassDeclarationSyntax GenerateComponentDeclaration(ComponentDeclaration component)
-    {
-        var componentClass = ClassDeclaration($"{component.Name}Component")
-            .AddModifiers(Token(SyntaxKind.PublicKeyword));
-        
-        // Add state properties
-        if (component.State?.Any() == true)
-        {
-            foreach (var state in component.State)
-            {
-                var property = PropertyDeclaration(ParseTypeName(state.Type), state.Name)
-                    .AddModifiers(Token(SyntaxKind.PublicKeyword))
-                    .AddAccessorListAccessors(
-                        AccessorDeclaration(SyntaxKind.GetAccessorDeclaration).WithSemicolonToken(Token(SyntaxKind.SemicolonToken)),
-                        AccessorDeclaration(SyntaxKind.SetAccessorDeclaration).WithSemicolonToken(Token(SyntaxKind.SemicolonToken))
-                    );
-                
-                componentClass = componentClass.AddMembers(property);
-            }
-        }
-        
-        // Add render method
-        var renderMethod = MethodDeclaration(ParseTypeName("string"), "Render")
-            .AddModifiers(Token(SyntaxKind.PublicKeyword))
-            .WithBody(Block(
-                ReturnStatement(
-                    LiteralExpression(SyntaxKind.StringLiteralExpression, Literal("<!-- Component render output -->"))
-                )
-            ));
-        
-        componentClass = componentClass.AddMembers(renderMethod);
-        
-        return componentClass;
-    }
-    
-    private StatementSyntax? GenerateStatementSyntax(ASTNode statement)
-    {
-        return statement switch
-        {
-            ReturnStatement ret => GenerateReturnStatement(ret),
-            LetStatement let => GenerateLetStatement(let),
-            IfStatement ifStmt => GenerateIfStatement(ifStmt),
-            GuardStatement guard => GenerateGuardStatement(guard),
-            MatchExpression match => ExpressionStatement(GenerateMatchExpression(match)),
-            CallExpression call => ExpressionStatement(GenerateCallExpression(call)),
-            MethodCallExpression methodCall => ExpressionStatement(GenerateMethodCallExpression(methodCall)),
-            _ => ExpressionStatement(GenerateExpression(statement))
-        };
-    }
-    
-    private ReturnStatementSyntax GenerateReturnStatement(ReturnStatement ret)
-    {
-        if (ret.Expression != null)
-        {
-            // Skip generating return for Unit literal in void functions
-            if (ret.Expression is Identifier id && id.Name == "Unit")
-            {
-                return ReturnStatement();
-            }
-            return ReturnStatement(GenerateExpression(ret.Expression));
-        }
-        return ReturnStatement();
-    }
-    
-    private StatementSyntax GenerateLetStatement(LetStatement let)
-    {
-        var variableType = let.Type != null ? ParseTypeName(MapCadenzaTypeToCSharp(let.Type)) : IdentifierName("var");
-        
-        // Handle error propagation specially - store context for later expansion
-        if (let.Expression is ErrorPropagation errorProp)
-        {
-            // Store the error propagation context for function-level processing
-            _errorPropagationContext = new ErrorPropagationContext 
-            {
-                VariableName = let.Name, 
-                Expression = errorProp, 
-                VariableType = variableType 
-            };
-            
-            // Return null to signal that this should be handled at function level
-            return null;
-        }
-        
-        return LocalDeclarationStatement(
-            VariableDeclaration(variableType)
-                .AddVariables(
-                    VariableDeclarator(let.Name)
-                        .WithInitializer(EqualsValueClause(GenerateExpression(let.Expression)))
-                )
-        );
-    }
-    
-    private ErrorPropagationContext _errorPropagationContext;
-    
-    private class ErrorPropagationContext
-    {
-        public string VariableName { get; set; }
-        public ErrorPropagation Expression { get; set; }
-        public TypeSyntax VariableType { get; set; }
-    }
-    
-    private IfStatementSyntax GenerateIfStatement(IfStatement ifStmt)
-    {
-        var ifSyntax = IfStatement(
-            GenerateExpression(ifStmt.Condition),
-            Block(ifStmt.ThenBody.Select(GenerateStatementSyntax).Where(s => s != null).Cast<StatementSyntax>())
-        );
-        
-        if (ifStmt.ElseBody?.Any() == true)
-        {
-            ifSyntax = ifSyntax.WithElse(
-                ElseClause(
-                    Block(ifStmt.ElseBody.Select(GenerateStatementSyntax).Where(s => s != null).Cast<StatementSyntax>())
-                )
-            );
-        }
-        
-        return ifSyntax;
-    }
-    
-    private StatementSyntax GenerateGuardStatement(GuardStatement guard)
-    {
-        // Generate: if (!(condition)) { else_block }
-        var negatedCondition = PrefixUnaryExpression(
-            SyntaxKind.LogicalNotExpression, 
-            ParenthesizedExpression(GenerateExpression(guard.Condition))
-        );
-        
-        var elseBlock = guard.ElseBody?.Any() == true
-            ? Block(guard.ElseBody.Select(GenerateStatementSyntax).Where(s => s != null).Cast<StatementSyntax>())
-            : Block(); // Empty block if no else body
-            
-        return IfStatement(negatedCondition, elseBlock);
-    }
-    
-    private ExpressionSyntax GenerateExpression(ASTNode expression)
-    {
-        return GenerateExpression(expression, null);
-    }
-    
-    private ExpressionSyntax GenerateExpression(ASTNode expression, string? expectedType)
-    {
-        
-        return expression switch
-        {
-            BinaryExpression binary => GenerateBinaryExpression(binary),
-            CallExpression call => GenerateCallExpression(call),
-            MethodCallExpression methodCall => GenerateMethodCallExpression(methodCall),
-            Identifier id => IdentifierName(id.Name),
-            NumberLiteral num => LiteralExpression(SyntaxKind.NumericLiteralExpression, Literal(num.Value)),
-            StringLiteral str => LiteralExpression(SyntaxKind.StringLiteralExpression, Literal(str.Value)),
-            BooleanLiteral boolean => LiteralExpression(boolean.Value ? SyntaxKind.TrueLiteralExpression : SyntaxKind.FalseLiteralExpression),
-            ResultExpression result => GenerateResultExpression(result, expectedType),
-            ErrorPropagation error => GenerateErrorPropagation(error),
-            MemberAccessExpression member => GenerateMemberAccess(member),
-            StringInterpolation interpolation => GenerateStringInterpolation(interpolation),
-            TernaryExpression ternary => GenerateTernaryExpression(ternary),
-            LogicalExpression logical => GenerateLogicalExpression(logical),
-            ComparisonExpression comparison => GenerateComparisonExpression(comparison),
-            ArithmeticExpression arithmetic => GenerateArithmeticExpression(arithmetic),
-            UnaryExpression unary => GenerateUnaryExpression(unary),
-            ListExpression list => GenerateListExpression(list),
-            ListAccessExpression listAccess => GenerateListAccessExpression(listAccess),
-            OptionExpression option => GenerateOptionExpression(option),
-            MatchExpression match => GenerateMatchExpression(match),
-            _ => IdentifierName("null")
-        };
-    }
-    
-    private BinaryExpressionSyntax GenerateBinaryExpression(BinaryExpression binary)
-    {
-        var left = GenerateExpression(binary.Left);
-        var right = GenerateExpression(binary.Right);
-        
-        // Add parentheses around arithmetic expressions when used in comparison or logical operations
-        if (IsComparisonOrLogicalOperator(binary.Operator))
-        {
-            if (binary.Left is BinaryExpression leftBinary && (IsArithmeticOperator(leftBinary.Operator) || ContainsArithmetic(leftBinary)))
-            {
-                left = ParenthesizedExpression(left);
-            }
-            if (binary.Right is BinaryExpression rightBinary && (IsArithmeticOperator(rightBinary.Operator) || ContainsArithmetic(rightBinary)))
-            {
-                right = ParenthesizedExpression(right);
-            }
-        }
-        
-        var kind = binary.Operator switch
-        {
-            "+" => SyntaxKind.AddExpression,
-            "-" => SyntaxKind.SubtractExpression,
-            "*" => SyntaxKind.MultiplyExpression,
-            "/" => SyntaxKind.DivideExpression,
-            "==" => SyntaxKind.EqualsExpression,
-            "!=" => SyntaxKind.NotEqualsExpression,
-            "<" => SyntaxKind.LessThanExpression,
-            ">" => SyntaxKind.GreaterThanExpression,
-            "<=" => SyntaxKind.LessThanOrEqualExpression,
-            ">=" => SyntaxKind.GreaterThanOrEqualExpression,
-            "&&" => SyntaxKind.LogicalAndExpression,
-            "||" => SyntaxKind.LogicalOrExpression,
-            _ => SyntaxKind.AddExpression
-        };
-        
-        return BinaryExpression(kind, left, right);
-    }
-    
-    private static bool IsArithmeticOperator(string op)
-    {
-        return op is "+" or "-" or "*" or "/";
-    }
-    
-    private static bool IsComparisonOrLogicalOperator(string op)
-    {
-        return op is ">" or "<" or ">=" or "<=" or "==" or "!=" or "&&" or "||";
-    }
-    
-    private static bool ContainsArithmetic(BinaryExpression expr)
-    {
-        if (IsArithmeticOperator(expr.Operator))
-            return true;
-            
-        if (expr.Left is BinaryExpression leftBinary && ContainsArithmetic(leftBinary))
-            return true;
-            
-        if (expr.Right is BinaryExpression rightBinary && ContainsArithmetic(rightBinary))
-            return true;
-            
-        return false;
-    }
-    
-    private static bool IsArithmeticExpression(ASTNode expr)
-    {
-        return expr switch
-        {
-            ArithmeticExpression => true,
-            BinaryExpression binary => IsArithmeticOperator(binary.Operator) || ContainsArithmetic(binary),
-            _ => false
-        };
-    }
-
-    private InvocationExpressionSyntax GenerateMethodCallExpression(MethodCallExpression methodCall)
-    {
-        ExpressionSyntax expression;
-        
-        // Check if this is a module-qualified call (like Math.add)
-        if (methodCall.Object is Identifier identifier && _moduleNamespaces.ContainsKey(identifier.Name))
-        {
-            
-            // Generate fully qualified call: Cadenza.Modules.Math.Math.add
-            var moduleName = identifier.Name;
-            expression = IdentifierName("Cadenza");
-            expression = MemberAccessExpression(
-                SyntaxKind.SimpleMemberAccessExpression,
-                expression,
-                IdentifierName("Modules")
-            );
-            expression = MemberAccessExpression(
-                SyntaxKind.SimpleMemberAccessExpression,
-                expression,
-                IdentifierName(moduleName)
-            );
-            expression = MemberAccessExpression(
-                SyntaxKind.SimpleMemberAccessExpression,
-                expression,
-                IdentifierName(moduleName) // Class name same as module name
-            );
-            expression = MemberAccessExpression(
-                SyntaxKind.SimpleMemberAccessExpression,
-                expression,
-                IdentifierName(methodCall.Method)
-            );
-        }
-        else
-        {
-            // Generate the object expression first
-            var objectExpression = GenerateExpression(methodCall.Object);
-            
-            // Create member access expression: object.method
-            expression = MemberAccessExpression(
-                SyntaxKind.SimpleMemberAccessExpression,
-                objectExpression,
-                IdentifierName(methodCall.Method)
-            );
-        }
-        
-        // Generate arguments
-        var args = methodCall.Arguments.Select(arg => Argument(GenerateExpression(arg))).ToArray();
-        
-        return InvocationExpression(expression)
-            .AddArgumentListArguments(args);
-    }
-    
-    private InvocationExpressionSyntax GenerateCallExpression(CallExpression call)
-    {
-        ExpressionSyntax expression;
-        
-        // Handle member access calls like Console.WriteLine and module-qualified calls like Math.add
-        if (call.Name.Contains('.'))
-        {
-            var parts = call.Name.Split('.');
-            var moduleName = parts[0];
-            var functionName = parts[1];
-            
-            // Check if this is a module-qualified call (like Math.add)
-            if (_moduleNamespaces.ContainsKey(moduleName))
-            {
-                // Generate fully qualified call: Cadenza.Modules.Math.Math.add
-                var moduleNamespace = _moduleNamespaces[moduleName];
-                expression = IdentifierName("Cadenza");
-                expression = MemberAccessExpression(
-                    SyntaxKind.SimpleMemberAccessExpression,
-                    expression,
-                    IdentifierName("Modules")
-                );
-                expression = MemberAccessExpression(
-                    SyntaxKind.SimpleMemberAccessExpression,
-                    expression,
-                    IdentifierName(moduleName)
-                );
-                expression = MemberAccessExpression(
-                    SyntaxKind.SimpleMemberAccessExpression,
-                    expression,
-                    IdentifierName(moduleName) // Class name same as module name
-                );
-                expression = MemberAccessExpression(
-                    SyntaxKind.SimpleMemberAccessExpression,
-                    expression,
-                    IdentifierName(functionName)
-                );
-            }
-            else
-            {
-                // Regular member access like Console.WriteLine
-                expression = IdentifierName(parts[0]);
-                for (int i = 1; i < parts.Length; i++)
-                {
-                    expression = MemberAccessExpression(
-                        SyntaxKind.SimpleMemberAccessExpression,
-                        expression,
-                        IdentifierName(parts[i])
-                    );
-                }
-            }
-        }
-        else
-        {
-            // Check if this is an imported symbol that needs qualified name
-            if (_importedSymbols.ContainsKey(call.Name))
-            {
-                // Generate qualified call: Cadenza.Modules.Math.Math.add
-                var qualifiedName = _importedSymbols[call.Name];
-                var parts = qualifiedName.Split('.');
-                expression = IdentifierName(parts[0]);
-                for (int i = 1; i < parts.Length; i++)
-                {
-                    expression = MemberAccessExpression(
-                        SyntaxKind.SimpleMemberAccessExpression,
-                        expression,
-                        IdentifierName(parts[i])
-                    );
-                }
-            }
-            else
-            {
-                // Regular function call - use simple name
-                expression = IdentifierName(call.Name);
-            }
-        }
-        
-        var args = call.Arguments.Select(arg => Argument(GenerateExpression(arg))).ToArray();
-        
-        return InvocationExpression(expression)
-            .AddArgumentListArguments(args);
-    }
-    
-    private InvocationExpressionSyntax GenerateResultExpression(ResultExpression result, string? expectedType = null)
-    {
-        var methodName = result.Type == "Ok" ? "Ok" : "Error";
-        
-        // Use expectedType if provided, otherwise fall back to function return type
-        var typeToUse = expectedType ?? _currentFunctionReturnType;
-        var (successType, errorType) = ParseResultType(typeToUse);
-
-        var methodAccess = MemberAccessExpression(
-            SyntaxKind.SimpleMemberAccessExpression,
-            IdentifierName("Result"),
-            GenericName(methodName)
-                .WithTypeArgumentList(
-                    TypeArgumentList(
-                        SeparatedList<TypeSyntax>(new[]
-                        {
-                            ParseTypeName(successType),
-                            ParseTypeName(errorType)
-                        })
-                    )
-                )
-        );
-
-        // For nested Results, pass the success type as the expected type for the inner expression
-        ExpressionSyntax valueExpression;
-        if (result.Value is ResultExpression && successType != "object")
-        {
-            // If the value is a Result and we have a specific success type, use that as expected type
-            valueExpression = GenerateExpression(result.Value, successType);
-        }
-        else
-        {
-            valueExpression = GenerateExpression(result.Value);
-        }
-
-        return InvocationExpression(methodAccess)
-            .AddArgumentListArguments(Argument(valueExpression));
-    }
-
-    /// <summary>
-    /// Parse Result<T, E> type to extract T and E types
-    /// </summary>
-    private (string successType, string errorType) ParseResultType(string? returnType)
-    {
-        if (string.IsNullOrEmpty(returnType))
-        {
-            return ("object", "string"); // Default fallback
-        }
-
-        // Handle Result<T, E> pattern
-        if (returnType.StartsWith("Result<") && returnType.EndsWith(">"))
-        {
-            var genericPart = returnType.Substring(7, returnType.Length - 8); // Remove "Result<" and ">"
-            
-            int bracketCount = 0;
-            int commaIndex = -1;
-            for(int i = 0; i < genericPart.Length; i++)
-            {
-                if(genericPart[i] == '<') bracketCount++;
-                if(genericPart[i] == '>') bracketCount--;
-                if(genericPart[i] == ',' && bracketCount == 0)
-                {
-                    commaIndex = i;
-                    break;
-                }
-            }
-
-            if (commaIndex != -1)
-            {
-                var successType = genericPart.Substring(0, commaIndex).Trim();
-                var errorType = genericPart.Substring(commaIndex + 1).Trim();
-                
-                // Map Cadenza types to C# types
-                successType = MapCadenzaTypeToCSharp(successType);
-                errorType = MapCadenzaTypeToCSharp(errorType);
-                
-                return (successType, errorType);
-            }
-        }
-        
-        // Default fallback if parsing fails
-        return ("object", "string");
-    }
-    
-    private ExpressionSyntax GenerateErrorPropagation(ErrorPropagation error)
-    {
-        // Generate the expression that returns a Result
-        var resultExpr = GenerateExpression(error.Expression);
-        
-        // For error propagation, we need to:
-        // 1. Check if the result is an error
-        // 2. If error, return it
-        // 3. If success, extract the value
-        
-        // Generate: !resultExpr.IsSuccess ? throw new InvalidOperationException(resultExpr.Error) : resultExpr.Value
-        // But we need to handle the early return case properly
-        
-        // For now, create a conditional expression that extracts the value
-        // In a full implementation, this would generate proper statement-level handling
-        return ConditionalExpression(
-            PrefixUnaryExpression(
-                SyntaxKind.LogicalNotExpression,
-                MemberAccessExpression(
-                    SyntaxKind.SimpleMemberAccessExpression,
-                    resultExpr,
-                    IdentifierName("IsSuccess")
-                )
-            ),
-            // If error, we should return (but can't in expression context)
-            // So we'll throw for now - this needs proper statement-level handling
-            ThrowExpression(
-                ObjectCreationExpression(
-                    IdentifierName("InvalidOperationException")
-                ).WithArgumentList(
-                    ArgumentList(
-                        SingletonSeparatedList(
-                            Argument(
-                                MemberAccessExpression(
-                                    SyntaxKind.SimpleMemberAccessExpression,
-                                    resultExpr,
-                                    IdentifierName("Error")
-                                )
-                            )
-                        )
-                    )
-                )
-            ),
-            // If success, extract the value
-            MemberAccessExpression(
-                SyntaxKind.SimpleMemberAccessExpression,
-                resultExpr,
-                IdentifierName("Value")
-            )
-        );
-    }
-    
-    private MemberAccessExpressionSyntax GenerateMemberAccess(MemberAccessExpression member)
-    {
-        // Handle Cadenza to C# property mapping
-        var memberName = member.Member;
-        if (memberName == "length")
-        {
-            memberName = "Count"; // List.length -> List.Count
-        }
-        
-        return MemberAccessExpression(
-            SyntaxKind.SimpleMemberAccessExpression,
-            GenerateExpression(member.Object),
-            IdentifierName(memberName)
-        );
-    }
-    
-    private ExpressionSyntax GenerateStringInterpolation(StringInterpolation interpolation)
-    {
-        // Generate proper C# string interpolation
-        var interpolationParts = new List<InterpolatedStringContentSyntax>();
-        
-        foreach (var part in interpolation.Parts)
-        {
-            if (part is StringLiteral str)
-            {
-                if (!string.IsNullOrEmpty(str.Value))
-                {
-                    interpolationParts.Add(InterpolatedStringText(Token(TriviaList(), SyntaxKind.InterpolatedStringTextToken, str.Value, str.Value, TriviaList())));
-                }
-            }
-            else
-            {
-                var expr = GenerateExpression(part);
-                interpolationParts.Add(Interpolation(expr));
-            }
-        }
-        
-        return InterpolatedStringExpression(Token(SyntaxKind.InterpolatedStringStartToken))
-            .WithContents(List(interpolationParts));
-    }
-    
-    private List<SyntaxTrivia> GenerateXmlDocumentation(FunctionDeclaration func)
-    {
-        var trivia = new List<SyntaxTrivia>();
-        bool summaryGenerated = false;
-
-        if (func.Specification != null)
-        {
-            summaryGenerated = true;
-            // Generate rich XML documentation from specification block
-            trivia.Add(Comment("/// <summary>"));
-            trivia.Add(EndOfLine("\n"));
-            
-            // Add intent
-            trivia.Add(Comment($"/// {func.Specification.Intent}"));
-            trivia.Add(EndOfLine("\n"));
-            
-            // Add business rules if present
-            if (func.Specification.Rules?.Any() == true)
-            {
-                trivia.Add(Comment("/// "));
-                trivia.Add(EndOfLine("\n"));
-                trivia.Add(Comment("/// Business Rules:"));
-                trivia.Add(EndOfLine("\n"));
-                foreach (var rule in func.Specification.Rules)
-                {
-                    trivia.Add(Comment($"/// - {rule}"));
-                    trivia.Add(EndOfLine("\n"));
-                }
-            }
-            
-            // Add postconditions if present
-            if (func.Specification.Postconditions?.Any() == true)
-            {
-                trivia.Add(Comment("/// "));
-                trivia.Add(EndOfLine("\n"));
-                trivia.Add(Comment("/// Expected Outcomes:"));
-                trivia.Add(EndOfLine("\n"));
-                foreach (var postcondition in func.Specification.Postconditions)
-                {
-                    trivia.Add(Comment($"/// - {postcondition}"));
-                    trivia.Add(EndOfLine("\n"));
-                }
-            }
-            
-            // Add source document reference if present
-            if (!string.IsNullOrEmpty(func.Specification.SourceDoc))
-            {
-                trivia.Add(Comment("/// "));
-                trivia.Add(EndOfLine("\n"));
-                trivia.Add(Comment($"/// Source: {func.Specification.SourceDoc}"));
-                trivia.Add(EndOfLine("\n"));
-            }
-            
-            trivia.Add(Comment("/// </summary>"));
-            trivia.Add(EndOfLine("\n"));
-        }
-        else if (func.Effects?.Any() == true)
-        {
-            summaryGenerated = true;
-            // Fallback to basic effects documentation
-            trivia.Add(Comment("/// <summary>"));
-            trivia.Add(EndOfLine("\n"));
-            
-            if (func.IsPure)
-            {
-                trivia.Add(Comment("/// Pure function - no side effects"));
-            }
-            else
-            {
-                trivia.Add(Comment($"/// Effects: {string.Join(", ", func.Effects)}"));
-            }
-            
-            trivia.Add(EndOfLine("\n"));
-            trivia.Add(Comment("/// </summary>"));
-            trivia.Add(EndOfLine("\n"));
-        }
-        else if (func.IsPure)
-        {
-            summaryGenerated = true;
-            // Pure functions without specifications get basic pure function documentation
-            trivia.Add(Comment("/// <summary>"));
-            trivia.Add(EndOfLine("\n"));
-            trivia.Add(Comment("/// Pure function - no side effects"));
-            trivia.Add(EndOfLine("\n"));
-            trivia.Add(Comment("/// </summary>"));
-            trivia.Add(EndOfLine("\n"));
-        }
-
-        if (!summaryGenerated)
-        {
-            trivia.Add(Comment("/// <summary>"));
-            trivia.Add(EndOfLine("\n"));
-            trivia.Add(Comment("/// "));
-            trivia.Add(EndOfLine("\n"));
-            trivia.Add(Comment("/// </summary>"));
-            trivia.Add(EndOfLine("\n"));
-        }
-        
-        // Add parameter documentation
-        foreach (var param in func.Parameters)
-        {
-            trivia.Add(Comment($"/// <param name=\"{param.Name}\">Parameter of type {MapCadenzaTypeToCSharp(param.Type)}</param>"));
-            trivia.Add(EndOfLine("\n"));
-        }
-        
-        // Add return documentation
-        if (!string.IsNullOrEmpty(func.ReturnType))
-        {
-            trivia.Add(Comment($"/// <returns>Returns {MapCadenzaTypeToCSharp(func.ReturnType)}</returns>"));
-            trivia.Add(EndOfLine("\n"));
-        }
-        
-        return trivia;
-    }
-
-    private ConditionalExpressionSyntax GenerateTernaryExpression(TernaryExpression ternary)
-    {
-        return ConditionalExpression(
-            GenerateExpression(ternary.Condition),
-            GenerateExpression(ternary.ThenExpr),
-            GenerateExpression(ternary.ElseExpr)
-        );
-    }
-    
-    private BinaryExpressionSyntax GenerateLogicalExpression(LogicalExpression logical)
-    {
-        var left = GenerateExpression(logical.Left);
-        var right = GenerateExpression(logical.Right);
-        
-        // Add parentheses around arithmetic expressions when used in logical operations
-        if (IsArithmeticExpression(logical.Left))
-        {
-            left = ParenthesizedExpression(left);
-        }
-        if (IsArithmeticExpression(logical.Right))
-        {
-            right = ParenthesizedExpression(right);
-        }
-        
-        var kind = logical.Operator switch
-        {
-            "&&" => SyntaxKind.LogicalAndExpression,
-            "||" => SyntaxKind.LogicalOrExpression,
-            _ => SyntaxKind.LogicalAndExpression
-        };
-        
-        return BinaryExpression(kind, left, right);
-    }
-    
-    private BinaryExpressionSyntax GenerateComparisonExpression(ComparisonExpression comparison)
-    {
-        var left = GenerateExpression(comparison.Left);
-        var right = GenerateExpression(comparison.Right);
-        
-        // Add parentheses around arithmetic expressions when used in comparison operations
-        if (IsArithmeticExpression(comparison.Left))
-        {
-            left = ParenthesizedExpression(left);
-        }
-        if (IsArithmeticExpression(comparison.Right))
-        {
-            right = ParenthesizedExpression(right);
-        }
-        
-        var kind = comparison.Operator switch
-        {
-            "==" => SyntaxKind.EqualsExpression,
-            "!=" => SyntaxKind.NotEqualsExpression,
-            "<" => SyntaxKind.LessThanExpression,
-            ">" => SyntaxKind.GreaterThanExpression,
-            "<=" => SyntaxKind.LessThanOrEqualExpression,
-            ">=" => SyntaxKind.GreaterThanOrEqualExpression,
-            _ => SyntaxKind.EqualsExpression
-        };
-        
-        return BinaryExpression(kind, left, right);
-    }
-    
-    private BinaryExpressionSyntax GenerateArithmeticExpression(ArithmeticExpression arithmetic)
-    {
-        var kind = arithmetic.Operator switch
-        {
-            "+" => SyntaxKind.AddExpression,
-            "-" => SyntaxKind.SubtractExpression,
-            "*" => SyntaxKind.MultiplyExpression,
-            "/" => SyntaxKind.DivideExpression,
-            "%" => SyntaxKind.ModuloExpression,
-            _ => SyntaxKind.AddExpression
-        };
-        
-        return BinaryExpression(
-            kind,
-            GenerateExpression(arithmetic.Left),
-            GenerateExpression(arithmetic.Right)
-        );
-    }
-    
-    private PrefixUnaryExpressionSyntax GenerateUnaryExpression(UnaryExpression unary)
-    {
-        var kind = unary.Operator switch
-        {
-            "!" => SyntaxKind.LogicalNotExpression,
-            "-" => SyntaxKind.UnaryMinusExpression,
-            _ => SyntaxKind.LogicalNotExpression
-        };
-        
-        return PrefixUnaryExpression(kind, GenerateExpression(unary.Operand));
-    }
-    
-    private ExpressionSyntax GenerateListExpression(ListExpression list)
-    {
-        // Generate: new List<T> { element1, element2, ... }
-        var elements = list.Elements.Select(GenerateExpression).ToArray();
-        
-        return ObjectCreationExpression(
-            IdentifierName("List<int>") // For now, assume int lists
-        ).WithInitializer(
-            InitializerExpression(
-                SyntaxKind.CollectionInitializerExpression,
-                SeparatedList<ExpressionSyntax>(elements)
-            )
-        );
-    }
-    
-    private ExpressionSyntax GenerateListAccessExpression(ListAccessExpression listAccess)
-    {
-        // Generate: list[index]
-        return ElementAccessExpression(
-            GenerateExpression(listAccess.List)
-        ).WithArgumentList(
-            BracketedArgumentList(
-                SingletonSeparatedList(
-                    Argument(GenerateExpression(listAccess.Index))
-                )
-            )
-        );
-    }
-    
-    private ExpressionSyntax GenerateOptionExpression(OptionExpression option)
-    {
-        if (option.Type == "Some" && option.Value != null)
-        {
-            // Generate: Option<T>.Some(value)
-            return InvocationExpression(
-                MemberAccessExpression(
-                    SyntaxKind.SimpleMemberAccessExpression,
-                    IdentifierName("Option<object>"), // For now, use object type
-                    IdentifierName("Some")
-                )
-            ).AddArgumentListArguments(Argument(GenerateExpression(option.Value)));
-        }
-        else
-        {
-            // Generate: Option<T>.None<T>()
-            return InvocationExpression(
-                MemberAccessExpression(
-                    SyntaxKind.SimpleMemberAccessExpression,
-                    IdentifierName("Option<object>"),
-                    IdentifierName("None")
-                )
-            );
-        }
-    }
-    
-    private ExpressionSyntax GenerateMatchExpression(MatchExpression match)
-    {
-        // Generate proper match expression with variable binding
-        var valueExpr = GenerateExpression(match.Value);
-        
-        if (match.Cases.Count == 2)
-        {
-            var okCase = match.Cases.FirstOrDefault(c => c.Pattern == "Ok");
-            var errorCase = match.Cases.FirstOrDefault(c => c.Pattern == "Error");
-            
-            if (okCase != null && errorCase != null)
-            {
-                // Generate: result.IsSuccess ? (var okVar = result.Value; okExpression) : (var errorVar = result.Error; errorExpression)
-                var condition = MemberAccessExpression(
-                    SyntaxKind.SimpleMemberAccessExpression,
-                    valueExpr,
-                    IdentifierName("IsSuccess")
-                );
-                
-                // Generate the then expression with variable binding
-                ExpressionSyntax thenExpr;
-                if (okCase.Variable != null && okCase.Body.Count > 0)
-                {
-                    // Create a lambda that binds the variable and executes the body
-                    var valueAccess = MemberAccessExpression(
-                        SyntaxKind.SimpleMemberAccessExpression,
-                        valueExpr,
-                        IdentifierName("Value")
-                    );
-                    
-                    // For now, just substitute the variable name directly in the body
-                    thenExpr = GenerateExpressionWithVariableSubstitution(okCase.Body[0], okCase.Variable, valueAccess);
-                }
-                else
-                {
-                    thenExpr = okCase.Body.Count > 0 ? GenerateExpression(okCase.Body[0]) : LiteralExpression(SyntaxKind.StringLiteralExpression, Literal("ok"));
-                }
-                
-                // Generate the else expression with variable binding
-                ExpressionSyntax elseExpr;
-                if (errorCase.Variable != null && errorCase.Body.Count > 0)
-                {
-                    // Create a lambda that binds the variable and executes the body
-                    var errorAccess = MemberAccessExpression(
-                        SyntaxKind.SimpleMemberAccessExpression,
-                        valueExpr,
-                        IdentifierName("Error")
-                    );
-                    
-                    // For now, just substitute the variable name directly in the body
-                    elseExpr = GenerateExpressionWithVariableSubstitution(errorCase.Body[0], errorCase.Variable, errorAccess);
-                }
-                else
-                {
-                    elseExpr = errorCase.Body.Count > 0 ? GenerateExpression(errorCase.Body[0]) : LiteralExpression(SyntaxKind.StringLiteralExpression, Literal("error"));
-                }
-                
-                return ConditionalExpression(condition, thenExpr, elseExpr);
-            }
-        }
-        
-        // Fallback: just return the first case body
-        if (match.Cases.Count > 0 && match.Cases[0].Body.Count > 0)
-        {
-            return GenerateExpression(match.Cases[0].Body[0]);
-        }
-        
-        return LiteralExpression(SyntaxKind.StringLiteralExpression, Literal("match"));
-    }
-    
-    private ExpressionSyntax GenerateExpressionWithVariableSubstitution(ASTNode expression, string variableName, ExpressionSyntax valueExpression)
-    {
-        // Simple variable substitution - replace identifiers matching the variable name
-        return expression switch
-        {
-            Identifier id when id.Name == variableName => valueExpression,
-            BinaryExpression binary => BinaryExpression(
-                binary.Operator switch
-                {
-                    "+" => SyntaxKind.AddExpression,
-                    "-" => SyntaxKind.SubtractExpression,
-                    "*" => SyntaxKind.MultiplyExpression,
-                    "/" => SyntaxKind.DivideExpression,
-                    "==" => SyntaxKind.EqualsExpression,
-                    "!=" => SyntaxKind.NotEqualsExpression,
-                    "<" => SyntaxKind.LessThanExpression,
-                    ">" => SyntaxKind.GreaterThanExpression,
-                    "<=" => SyntaxKind.LessThanOrEqualExpression,
-                    ">=" => SyntaxKind.GreaterThanOrEqualExpression,
-                    _ => SyntaxKind.AddExpression
-                },
-                GenerateExpressionWithVariableSubstitution(binary.Left, variableName, valueExpression),
-                GenerateExpressionWithVariableSubstitution(binary.Right, variableName, valueExpression)
-            ),
-            MemberAccessExpression member => MemberAccessExpression(
-                SyntaxKind.SimpleMemberAccessExpression,
-                GenerateExpressionWithVariableSubstitution(member.Object, variableName, valueExpression),
-                IdentifierName(member.Member == "length" ? "Count" : member.Member)
-            ),
-            CallExpression call => InvocationExpression(
-                call.Name.Contains('.') ? 
-                    ParseExpression(call.Name) : 
-                    IdentifierName(call.Name)
-            ).AddArgumentListArguments(
-                call.Arguments.Select(arg => Argument(GenerateExpressionWithVariableSubstitution(arg, variableName, valueExpression))).ToArray()
-            ),
-            _ => GenerateExpression(expression)
-        };
-    }
-    
-    private void ProcessImportStatement(ImportStatement import)
-    {
-        // Handle specific imports like: import Math.{add, multiply}
-        if (import.SpecificImports != null)
-        {
-            var moduleNamespace = $"Cadenza.Modules.{import.ModuleName}.{import.ModuleName}";
-            
-            foreach (var symbol in import.SpecificImports)
-            {
-                // Map imported symbol to fully qualified C# name
-                _importedSymbols[symbol] = $"{moduleNamespace}.{symbol}";
-            }
-        }
-        // Handle wildcard imports like: import Math.*
-        else if (import.IsWildcard)
-        {
-            // Add the module namespace to using statements so all symbols are available
-            var moduleNamespace = $"Cadenza.Modules.{import.ModuleName}";
-            if (!_usingStatements.Contains(moduleNamespace))
-            {
-                _usingStatements.Add(moduleNamespace);
-            }
-        }
-    }
-}
-
-// =============================================================================
-// COMPILATION RECORDS
-// =============================================================================
-
-/// <summary>
-/// Result of a direct compilation operation
-/// </summary>
-public record CompilationResult(
-    bool Success,
-    IEnumerable<Diagnostic> Diagnostics,
-    string? AssemblyPath = null,
-    TimeSpan? CompilationTime = null
-);
-
-/// <summary>
-/// Options for direct compilation
-/// </summary>
-public record CompilationOptions(
-    string SourceFile,
-    string OutputPath,
-    OutputKind OutputKind = OutputKind.ConsoleApplication,
-    bool OptimizeCode = true,
-    bool IncludeDebugSymbols = false,
-    string[]? AdditionalReferences = null
-);
-
-// =============================================================================
-// DIRECT COMPILER
-// =============================================================================
-
-/// <summary>
-/// Direct compiler that generates assemblies from Cadenza source using Roslyn
-/// </summary>
-public class DirectCompiler
-{
-    private readonly CadenzaTranspiler _transpiler;
-    private readonly CompilationCache _cache;
-
-    public DirectCompiler()
-    {
-        _transpiler = new CadenzaTranspiler();
-        _cache = new CompilationCache();
-    }
-
-    /// <summary>
-    /// Compiles Cadenza source directly to an assembly
-    /// </summary>
-    public async Task<CompilationResult> CompileToAssemblyAsync(CompilationOptions options)
-    {
-        var startTime = DateTime.UtcNow;
-        
-        try
-        {
-            // Step 1: Parse Cadenza source to AST
-            var source = await File.ReadAllTextAsync(options.SourceFile);
-            var lexer = new CadenzaLexer(source);
-            var tokens = lexer.ScanTokens();
-            var parser = new CadenzaParser(tokens);
-            var ast = parser.Parse();
-
-            // Step 2: Generate C# syntax tree
-            var generator = new CSharpGenerator();
-            var syntaxTree = generator.GenerateFromAST(ast);
-
-            // Step 3: Create compilation with references
-            var compilation = CreateCompilation(syntaxTree, options);
-
-            // Step 4: Emit assembly
-            var emitResult = compilation.Emit(options.OutputPath);
-
-            var compilationTime = DateTime.UtcNow - startTime;
-
-            return new CompilationResult(
-                Success: emitResult.Success,
-                Diagnostics: emitResult.Diagnostics,
-                AssemblyPath: emitResult.Success ? options.OutputPath : null,
-                CompilationTime: compilationTime
-            );
-        }
-        catch (Exception ex)
-        {
-            var compilationTime = DateTime.UtcNow - startTime;
-            var diagnostic = Diagnostic.Create(
-                new DiagnosticDescriptor(
-                    "FL0001",
-                    "Compilation Error",
-                    ex.Message,
-                    "Compiler",
-                    DiagnosticSeverity.Error,
-                    true
-                ),
-                Location.None
-            );
-
-            return new CompilationResult(
-                Success: false,
-                Diagnostics: new[] { diagnostic },
-                CompilationTime: compilationTime
-            );
-        }
-    }
-
-    /// <summary>
-    /// Compiles and immediately executes the Cadenza program
-    /// </summary>
-    public async Task<(CompilationResult CompilationResult, int? ExitCode)> CompileAndRunAsync(CompilationOptions options)
-    {
-        var compilationResult = await CompileToAssemblyAsync(options);
-        
-        if (!compilationResult.Success || compilationResult.AssemblyPath == null)
-        {
-            return (compilationResult, null);
-        }
-
-        try
-        {
-            // Load and execute the assembly
-            var assembly = Assembly.LoadFrom(compilationResult.AssemblyPath);
-            var entryPoint = assembly.EntryPoint;
-
-            if (entryPoint == null)
-            {
-                return (compilationResult, null);
-            }
-
-            var result = entryPoint.Invoke(null, new object[] { Array.Empty<string>() });
-            var exitCode = result is int code ? code : 0;
-
-            return (compilationResult, exitCode);
-        }
-        catch (Exception ex)
-        {
-            var diagnostic = Diagnostic.Create(
-                new DiagnosticDescriptor(
-                    "FL0002",
-                    "Execution Error",
-                    ex.Message,
-                    "Runtime",
-                    DiagnosticSeverity.Error,
-                    true
-                ),
-                Location.None
-            );
-
-            var updatedResult = compilationResult with
-            {
-                Success = false,
-                Diagnostics = compilationResult.Diagnostics.Append(diagnostic)
-            };
-
-            return (updatedResult, null);
-        }
-    }
-
-    /// <summary>
-    /// Creates a CSharpCompilation with proper references and options
-    /// </summary>
-    private CSharpCompilation CreateCompilation(SyntaxTree syntaxTree, CompilationOptions options)
-    {
-        var references = GetDefaultReferences();
-        
-        if (options.AdditionalReferences != null)
-        {
-            var additionalRefs = options.AdditionalReferences
-                .Select(path => MetadataReference.CreateFromFile(path));
-            references = references.Concat(additionalRefs).ToArray();
-        }
-
-        var compilationOptions = new CSharpCompilationOptions(
-            outputKind: options.OutputKind,
-            optimizationLevel: options.OptimizeCode ? OptimizationLevel.Release : OptimizationLevel.Debug,
-            allowUnsafe: false,
-            platform: Platform.AnyCpu
-        );
-
-        var assemblyName = Path.GetFileNameWithoutExtension(options.OutputPath);
-        
-        return CSharpCompilation.Create(
-            assemblyName: assemblyName,
-            syntaxTrees: new[] { syntaxTree },
-            references: references,
-            options: compilationOptions
-        );
-    }
-
-    /// <summary>
-    /// Gets the default .NET references needed for Cadenza programs
-    /// </summary>
-    private MetadataReference[] GetDefaultReferences()
-    {
-        var references = new List<MetadataReference>
-        {
-            // Core .NET references
-            MetadataReference.CreateFromFile(typeof(object).Assembly.Location),
-            MetadataReference.CreateFromFile(typeof(Console).Assembly.Location),
-            MetadataReference.CreateFromFile(typeof(System.Collections.Generic.List<>).Assembly.Location),
-            MetadataReference.CreateFromFile(typeof(System.Linq.Enumerable).Assembly.Location),
-            MetadataReference.CreateFromFile(typeof(System.Runtime.CompilerServices.RuntimeHelpers).Assembly.Location),
-            
-            // System.Runtime reference (needed for modern .NET)
-            MetadataReference.CreateFromFile(Assembly.Load("System.Runtime").Location),
-            
-            // System.Collections reference
-            MetadataReference.CreateFromFile(Assembly.Load("System.Collections").Location),
-            
-            // System.Text reference (for string operations)
-            MetadataReference.CreateFromFile(Assembly.Load("System.Text.RegularExpressions").Location)
-        };
-        
-        // Add Cadenza.Runtime reference if it exists in the same assembly
-        try
-        {
-            var currentAssembly = Assembly.GetExecutingAssembly();
-            references.Add(MetadataReference.CreateFromFile(currentAssembly.Location));
-        }
-        catch (Exception)
-        {
-            // If we can't load the runtime, continue without it
-        }
-        
-        return references.ToArray();
-    }
-}
-
-// =============================================================================
-// COMPILATION CACHE
-// =============================================================================
-
-/// <summary>
-/// Caches compilation objects for performance optimization
-/// </summary>
-public class CompilationCache
-{
-    private readonly Dictionary<string, CSharpCompilation> _compilationCache = new();
-    private readonly Dictionary<string, DateTime> _lastModified = new();
-
-    public bool TryGetCachedCompilation(string sourceFile, out CSharpCompilation? compilation)
-    {
-        compilation = null;
-
-        if (!_compilationCache.ContainsKey(sourceFile))
-            return false;
-
-        var fileInfo = new FileInfo(sourceFile);
-        if (!fileInfo.Exists)
-            return false;
-
-        if (_lastModified.ContainsKey(sourceFile) && 
-            _lastModified[sourceFile] >= fileInfo.LastWriteTime)
-        {
-            compilation = _compilationCache[sourceFile];
-            return true;
-        }
-
-        // File has been modified, remove from cache
-        _compilationCache.Remove(sourceFile);
-        _lastModified.Remove(sourceFile);
-        return false;
-    }
-
-    public void CacheCompilation(string sourceFile, CSharpCompilation compilation)
-    {
-        var fileInfo = new FileInfo(sourceFile);
-        if (!fileInfo.Exists) return;
-
-        _compilationCache[sourceFile] = compilation;
-        _lastModified[sourceFile] = fileInfo.LastWriteTime;
-    }
-
-    public void ClearCache()
-    {
-        _compilationCache.Clear();
-        _lastModified.Clear();
-    }
-}
-
-// =============================================================================
-// DIRECT COMPILER CLI
-// =============================================================================
-
-/// <summary>
-/// Enhanced CLI program with direct compilation support
-/// </summary>
-public class DirectCompilerCLI
-{
-    private readonly DirectCompiler _compiler;
-
-    public DirectCompilerCLI()
-    {
-        _compiler = new DirectCompiler();
-    }
-
-    /// <summary>
-    /// Enhanced main method with direct compilation support
-    /// </summary>
-    public async Task<int> RunAsync(string[] args)
-    {
-        try
-        {
-            var options = ParseArguments(args);
-            
-            if (options == null)
-            {
-                ShowHelp();
-                return 1;
-            }
-
-            if (options.ShowHelp)
-            {
-                ShowHelp();
-                return 0;
-            }
-
-            if (options.ShowVersion)
-            {
-                Console.WriteLine("Cadenza Direct Compiler v1.0.0");
-                return 0;
-            }
-
-            if (options.CompileMode)
-            {
-                return await HandleCompileMode(options);
-            }
-            else
-            {
-                return await HandleTranspileMode(options);
-            }
-        }
-        catch (Exception ex)
-        {
-            Console.Error.WriteLine($"Error: {ex.Message}");
-            return 1;
-        }
-    }
-
-    private async Task<int> HandleCompileMode(CLIOptions options)
-    {
-        // Handle project compilation mode
-        if (options.ProjectMode)
-        {
-            return await HandleProjectMode(options);
-        }
-
-        var compilationOptions = new CompilationOptions(
-            SourceFile: options.InputFile!,
-            OutputPath: options.OutputFile ?? GetDefaultOutputPath(options.InputFile!, options.Library),
-            OutputKind: options.Library ? OutputKind.DynamicallyLinkedLibrary : OutputKind.ConsoleApplication,
-            OptimizeCode: !options.Debug,
-            IncludeDebugSymbols: options.Debug
-        );
-
-        if (options.Run)
-        {
-            var (result, exitCode) = await _compiler.CompileAndRunAsync(compilationOptions);
-            
-            if (!result.Success)
-            {
-                DisplayCompilationErrors(result.Diagnostics);
-                return 1;
-            }
-
-            Console.WriteLine($"Compilation successful: {compilationOptions.OutputPath}");
-            Console.WriteLine($"Compilation time: {result.CompilationTime?.TotalMilliseconds:F2}ms");
-            
-            if (exitCode.HasValue)
-            {
-                Console.WriteLine($"Program exited with code: {exitCode.Value}");
-                return exitCode.Value;
-            }
-            
-            return 0;
-        }
-        else
-        {
-            var result = await _compiler.CompileToAssemblyAsync(compilationOptions);
-            
-            if (!result.Success)
-            {
-                DisplayCompilationErrors(result.Diagnostics);
-                return 1;
-            }
-
-            Console.WriteLine($"Compilation successful: {compilationOptions.OutputPath}");
-            Console.WriteLine($"Compilation time: {result.CompilationTime?.TotalMilliseconds:F2}ms");
-            return 0;
-        }
-    }
-
-    private async Task<int> HandleTranspileMode(CLIOptions options)
-    {
-        // Use existing transpiler for backward compatibility
-        var transpiler = new CadenzaTranspiler();
-        
-        switch (options.Target?.ToLowerInvariant())
-        {
-            case "csharp":
-            case "cs":
-            case null:
-                await transpiler.TranspileAsync(options.InputFile!, options.OutputFile);
-                Console.WriteLine($"Successfully transpiled {options.InputFile} -> {options.OutputFile}");
-                break;
-            
-            case "javascript":
-            case "js":
-                await transpiler.TranspileToJavaScriptAsync(options.InputFile!, options.OutputFile);
-                Console.WriteLine($"Successfully transpiled {options.InputFile} -> {options.OutputFile} (JavaScript)");
-                break;
-            
-            case "blazor":
-            case "razor":
-                await transpiler.TranspileToBlazorAsync(options.InputFile!, options.OutputFile);
-                Console.WriteLine($"Successfully transpiled {options.InputFile} -> {options.OutputFile} (Blazor)");
-                break;
-            
-            default:
-                Console.Error.WriteLine($"Error: Unsupported target '{options.Target}'. Supported targets: csharp, javascript, blazor");
-                return 1;
-        }
-        
-        return 0;
-    }
-
-    private void DisplayCompilationErrors(IEnumerable<Diagnostic> diagnostics)
-    {
-        var errors = diagnostics.Where(d => d.Severity == DiagnosticSeverity.Error);
-        
-        foreach (var error in errors)
-        {
-            Console.Error.WriteLine($"Error: {error.GetMessage()}");
-            
-            if (error.Location != Location.None)
-            {
-                var lineSpan = error.Location.GetLineSpan();
-                Console.Error.WriteLine($"  at line {lineSpan.StartLinePosition.Line + 1}, column {lineSpan.StartLinePosition.Character + 1}");
-            }
-        }
-    }
-
-    private async Task<int> HandleProjectMode(CLIOptions options)
-    {
-        var projectCompiler = new ProjectCompiler();
-        
-        try
-        {
-            if (options.Verbose)
-            {
-                Console.WriteLine("Starting project compilation...");
-            }
-            
-            var result = await projectCompiler.CompileProjectAsync(options);
-            
-            if (result.Success)
-            {
-                Console.WriteLine($"✅ Project compiled successfully");
-                Console.WriteLine($"   Output: {result.OutputPath}");
-                Console.WriteLine($"   Files: {result.FilesCompiled}");
-                Console.WriteLine($"   Time: {result.CompilationTime.TotalMilliseconds:F0}ms");
-                
-                if (result.Warnings.Count > 0)
-                {
-                    Console.WriteLine($"   Warnings: {result.Warnings.Count}");
-                    if (options.Verbose)
-                    {
-                        foreach (var warning in result.Warnings)
-                        {
-                            Console.WriteLine($"     Warning: {warning}");
-                        }
-                    }
-                }
-                
-                return 0;
-            }
-            else
-            {
-                Console.Error.WriteLine("❌ Project compilation failed");
-                foreach (var error in result.Errors)
-                {
-                    Console.Error.WriteLine($"   Error: {error}");
-                }
-                return 1;
-            }
-        }
-        catch (Exception ex)
-        {
-            Console.Error.WriteLine($"❌ Project compilation failed: {ex.Message}");
-            if (options.Verbose)
-            {
-                Console.Error.WriteLine($"Stack trace: {ex.StackTrace}");
-            }
-            return 1;
-        }
-    }
-
-    private string GetDefaultOutputPath(string inputFile, bool isLibrary)
-    {
-        var nameWithoutExtension = Path.GetFileNameWithoutExtension(inputFile);
-        var extension = isLibrary ? ".dll" : ".exe";
-        return nameWithoutExtension + extension;
-    }
-
-    private CLIOptions? ParseArguments(string[] args)
-    {
-        if (args.Length == 0)
-            return new CLIOptions { ShowHelp = true };
-
-        var options = new CLIOptions();
-        
-        for (int i = 0; i < args.Length; i++)
-        {
-            switch (args[i])
-            {
-                case "--help":
-                case "-h":
-                    options.ShowHelp = true;
-                    return options;
-                
-                case "--version":
-                case "-v":
-                    options.ShowVersion = true;
-                    return options;
-                
-                case "--compile":
-                case "-c":
-                    options.CompileMode = true;
-                    break;
-                
-                case "--run":
-                case "-r":
-                    options.Run = true;
-                    options.CompileMode = true; // --run implies --compile
-                    break;
-                
-                case "--library":
-                case "-l":
-                    options.Library = true;
-                    break;
-                
-                case "--debug":
-                case "-d":
-                    options.Debug = true;
-                    break;
-                
-                case "--project":
-                case "-p":
-                    options.ProjectMode = true;
-                    options.CompileMode = true; // --project implies --compile
-                    break;
-                
-                case "--config":
-                    if (i + 1 < args.Length)
-                    {
-                        options.ConfigFile = args[++i];
-                    }
-                    break;
-                
-                case "--incremental":
-                    options.Incremental = true;
-                    break;
-                
-                case "--clean":
-                    options.Clean = true;
-                    break;
-                
-                case "--verbose":
-                    options.Verbose = true;
-                    break;
-                
-                case "--framework":
-                    if (i + 1 < args.Length)
-                    {
-                        options.Framework = args[++i];
-                    }
-                    break;
-                
-                case "--output":
-                case "-o":
-                    if (i + 1 < args.Length)
-                    {
-                        options.OutputFile = args[++i];
-                    }
-                    break;
-                
-                case "--target":
-                case "-t":
-                    if (i + 1 < args.Length)
-                    {
-                        options.Target = args[++i];
-                    }
-                    break;
-                
-                default:
-                    if (!args[i].StartsWith('-'))
-                    {
-                        if (options.InputFile == null)
-                        {
-                            options.InputFile = args[i];
-                        }
-                        else if (options.OutputFile == null && !options.CompileMode)
-                        {
-                            options.OutputFile = args[i];
-                        }
-                    }
-                    break;
-            }
-        }
-
-        // Validation
-        if (options.InputFile == null && !options.ShowHelp && !options.ShowVersion && !options.ProjectMode)
-        {
-            Console.Error.WriteLine("Error: Input file required");
-            return null;
-        }
-
-        // Set default output file for transpile mode
-        if (!options.CompileMode && options.OutputFile == null && options.InputFile != null)
-        {
-            var extension = options.Target?.ToLowerInvariant() switch
-            {
-                "javascript" or "js" => ".js",
-                "blazor" or "razor" => ".razor",
-                _ => ".cs"
-            };
-            options.OutputFile = Path.ChangeExtension(options.InputFile, extension);
-        }
-
-        return options;
-    }
-
-    private void ShowHelp()
-    {
-        Console.WriteLine("Cadenza Direct Compiler - Transpilation and Direct Compilation");
-        Console.WriteLine();
-        Console.WriteLine("Usage:");
-        Console.WriteLine("  Transpile (default):");
-        Console.WriteLine("    cadenzac-core <input.cdz> [<output.cs>] [--target csharp|javascript|blazor]");
-        Console.WriteLine();
-        Console.WriteLine("  Direct compilation:");
-        Console.WriteLine("    cadenzac-core --compile <input.cdz> [--output <output.exe>]");
-        Console.WriteLine("    cadenzac-core --run <input.cdz>");
-        Console.WriteLine("    cadenzac-core --library <input.cdz> [--output <output.dll>]");
-        Console.WriteLine();
-        Console.WriteLine("  Project compilation:");
-        Console.WriteLine("    cadenzac-core --project [--config <cadenzac.json>] [--output <output.exe>]");
-        Console.WriteLine();
-        Console.WriteLine("Options:");
-        Console.WriteLine("  --compile, -c    Compile directly to assembly (default: transpile)");
-        Console.WriteLine("  --run, -r        Compile and run immediately");
-        Console.WriteLine("  --library, -l    Generate library (.dll) instead of executable");
-        Console.WriteLine("  --debug, -d      Include debug symbols and disable optimizations");
-        Console.WriteLine("  --output, -o     Specify output file path");
-        Console.WriteLine("  --target, -t     Target language for transpilation (csharp, javascript, blazor)");
-        Console.WriteLine("  --project, -p    Compile multi-file project");
-        Console.WriteLine("  --config         Path to cadenzac.json configuration file");
-        Console.WriteLine("  --verbose        Show detailed compilation output");
-        Console.WriteLine("  --help, -h       Show this help message");
-        Console.WriteLine("  --version, -v    Show version information");
-        Console.WriteLine();
-        Console.WriteLine("Examples:");
-        Console.WriteLine("  # Transpile to C#");
-        Console.WriteLine("  cadenzac-core hello.cdz hello.cs");
-        Console.WriteLine();
-        Console.WriteLine("  # Direct compilation");
-        Console.WriteLine("  cadenzac-core --compile hello.cdz");
-        Console.WriteLine("  cadenzac-core --compile hello.cdz --output hello.exe");
-        Console.WriteLine();
-        Console.WriteLine("  # Compile and run");
-        Console.WriteLine("  cadenzac-core --run hello.cdz");
-        Console.WriteLine();
-        Console.WriteLine("  # Generate library");
-        Console.WriteLine("  cadenzac-core --library math.cdz --output math.dll");
-        Console.WriteLine();
-        Console.WriteLine("  # Project compilation");
-        Console.WriteLine("  cadenzac-core --project");
-        Console.WriteLine("  cadenzac-core --project --verbose --output MyApp.exe");
-    }
-}
-
-// =============================================================================
-// CLI OPTIONS
-// =============================================================================
-
-/// <summary>
-/// CLI options parsed from command line arguments
-/// </summary>
-public class CLIOptions
-{
-    public string? InputFile { get; set; }
-    public string? OutputFile { get; set; }
-    public bool CompileMode { get; set; }
-    public bool Run { get; set; }
-    public bool Library { get; set; }
-    public bool Debug { get; set; }
-    public string? Target { get; set; }
-    public bool ShowHelp { get; set; }
-    public bool ShowVersion { get; set; }
-    
-    // Project compilation options
-    public bool ProjectMode { get; set; }
-    public string? ConfigFile { get; set; }
-    public bool Incremental { get; set; }
-    public bool Clean { get; set; }
-    public bool Verbose { get; set; }
-    public string? Framework { get; set; }
-}
-
-// =============================================================================
-// BLAZOR GENERATOR
-// =============================================================================
-
-public class BlazorGenerator
-{
-    public string GenerateBlazorComponent(ComponentDeclaration component)
-    {
-        var razor = new System.Text.StringBuilder();
-        
-        // Add page directive if this is a page component
-        if (component.Parameters.Any())
-        {
-            razor.AppendLine($"@page \"/{component.Name.ToLowerInvariant()}\"");
-        }
-        
-        // Add using statements
-        razor.AppendLine("@using Microsoft.AspNetCore.Components");
-        razor.AppendLine("@using Microsoft.AspNetCore.Components.Web");
-        razor.AppendLine();
-        
-        // Generate render block (HTML markup)
-        razor.AppendLine(GenerateRenderBlock(component.RenderBlock));
-        razor.AppendLine();
-        
-        // Generate code block
-        razor.AppendLine("@code {");
-        
-        // Add parameters
-        foreach (var param in component.Parameters)
-        {
-            razor.AppendLine($"    [Parameter] public {MapCadenzaTypeToCSharp(param.Type)} {param.Name} {{ get; set; }} = default({MapCadenzaTypeToCSharp(param.Type)});");
-        }
-        
-        if (component.Parameters.Any())
-        {
-            razor.AppendLine();
-        }
-        
-        // Add state variables
-        if (component.State?.Any() == true)
-        {
-            foreach (var state in component.State)
-            {
-                var defaultValue = state.InitialValue != null ? GenerateBlazorExpression(state.InitialValue) : GetDefaultValue(state.Type);
-                razor.AppendLine($"    private {MapCadenzaTypeToCSharp(state.Type)} {state.Name} = {defaultValue};");
-            }
-            razor.AppendLine();
-        }
-        
-        // Add OnInitialized method if component has OnMount
-        if (component.OnMount != null)
-        {
-            razor.AppendLine("    protected override void OnInitialized()");
-            razor.AppendLine("    {");
-            razor.AppendLine("        base.OnInitialized();");
-            razor.AppendLine(GenerateBlazorStatements(component.OnMount));
-            razor.AppendLine("    }");
-            razor.AppendLine();
-        }
-        
-        // Add event handlers
-        if (component.Events?.Any() == true)
-        {
-            foreach (var eventHandler in component.Events)
-            {
-                razor.AppendLine($"    private void {ToPascalCase(eventHandler.Name)}({GenerateParameterList(eventHandler.Parameters)})");
-                razor.AppendLine("    {");
-                
-                foreach (var statement in eventHandler.Body)
-                {
-                    razor.AppendLine($"        {GenerateBlazorStatements(statement)}");
-                }
-                
-                razor.AppendLine("    }");
-                razor.AppendLine();
-            }
-        }
-        
-        razor.AppendLine("}");
-        
-        return razor.ToString();
-    }
-    
-    private string GenerateRenderBlock(ASTNode renderBlock)
-    {
-        return renderBlock switch
-        {
-            UIElement element => GenerateUIElement(element),
-            ComponentInstance component => GenerateComponentInstance(component),
-            ConditionalRender conditional => GenerateConditionalRender(conditional),
-            IterativeRender iterative => GenerateIterativeRender(iterative),
-            _ => GenerateBlazorExpression(renderBlock)
-        };
-    }
-    
-    private string GenerateUIElement(UIElement element)
-    {
-        var html = new System.Text.StringBuilder();
-        
-        // Map Cadenza element names to HTML tags
-        var htmlTag = MapCadenzaElementToHtml(element.Tag);
-        
-        html.Append($"<{htmlTag}");
-        
-        // Add attributes
-        foreach (var attr in element.Attributes)
-        {
-            var attrName = MapCadenzaAttributeToHtml(attr.Name);
-            var attrValue = GenerateBlazorExpression(attr.Value);
-            
-            if (attr.Name.StartsWith("on_"))
-            {
-                // Event handler
-                var eventName = attr.Name.Replace("on_", "@on");
-                html.Append($" {eventName}=\"{attrValue}\"");
-            }
-            else if (attr.Name == "text")
-            {
-                // Text content - handle specially
-                html.Append($">{attrValue}</{htmlTag}>");
-                return html.ToString();
-            }
-            else
-            {
-                html.Append($" {attrName}=\"{attrValue}\"");
-            }
-        }
-        
-        if (element.Children.Any())
-        {
-            html.Append(">");
-            
-            foreach (var child in element.Children)
-            {
-                html.Append(GenerateRenderBlock(child));
-            }
-            
-            html.Append($"</{htmlTag}>");
-        }
-        else
-        {
-            html.Append(" />");
-        }
-        
-        return html.ToString();
-    }
-    
-    private string GenerateComponentInstance(ComponentInstance component)
-    {
-        var html = new System.Text.StringBuilder();
-        
-        html.Append($"<{component.Name}");
-        
-        // Add props
-        foreach (var prop in component.Props)
-        {
-            var propValue = GenerateBlazorExpression(prop.Value);
-            html.Append($" {prop.Name}=\"{propValue}\"");
-        }
-        
-        if (component.Children?.Any() == true)
-        {
-            html.Append(">");
-            
-            foreach (var child in component.Children)
-            {
-                html.Append(GenerateRenderBlock(child));
-            }
-            
-            html.Append($"</{component.Name}>");
-        }
-        else
-        {
-            html.Append(" />");
-        }
-        
-        return html.ToString();
-    }
-    
-    private string GenerateConditionalRender(ConditionalRender conditional)
-    {
-        var html = new System.Text.StringBuilder();
-        
-        html.AppendLine($"@if ({GenerateBlazorExpression(conditional.Condition)})");
-        html.AppendLine("{");
-        
-        foreach (var item in conditional.ThenBody)
-        {
-            html.AppendLine($"    {GenerateRenderBlock(item)}");
-        }
-        
-        html.AppendLine("}");
-        
-        if (conditional.ElseBody?.Any() == true)
-        {
-            html.AppendLine("else");
-            html.AppendLine("{");
-            
-            foreach (var item in conditional.ElseBody)
-            {
-                html.AppendLine($"    {GenerateRenderBlock(item)}");
-            }
-            
-            html.AppendLine("}");
-        }
-        
-        return html.ToString();
-    }
-    
-    private string GenerateIterativeRender(IterativeRender iterative)
-    {
-        var html = new System.Text.StringBuilder();
-        
-        var condition = iterative.Condition != null ? $" where {GenerateBlazorExpression(iterative.Condition)}" : "";
-        html.AppendLine($"@foreach (var {iterative.Variable} in {GenerateBlazorExpression(iterative.Collection)}{condition})");
-        html.AppendLine("{");
-        
-        foreach (var item in iterative.Body)
-        {
-            html.AppendLine($"    {GenerateRenderBlock(item)}");
-        }
-        
-        html.AppendLine("}");
-        
-        return html.ToString();
-    }
-    
-    private string GenerateBlazorExpression(ASTNode expression)
-    {
-        return expression switch
-        {
-            Identifier id => id.Name,
-            NumberLiteral num => num.Value.ToString(),
-            StringLiteral str => $"\"{str.Value}\"",
-            BooleanLiteral boolLit => boolLit.Value.ToString().ToLower(),
-            StringInterpolation interpolation => GenerateStringInterpolation(interpolation),
-            BinaryExpression binary => $"{GenerateBlazorExpression(binary.Left)} {binary.Operator} {GenerateBlazorExpression(binary.Right)}",
-            CallExpression call => $"{call.Name}({string.Join(", ", call.Arguments.Select(GenerateBlazorExpression))})",
-            MethodCallExpression method => $"{GenerateBlazorExpression(method.Object)}.{method.Method}({string.Join(", ", method.Arguments.Select(GenerateBlazorExpression))})",
-            _ => expression.ToString() ?? ""
-        };
-    }
-    
-    private string GenerateStringInterpolation(StringInterpolation interpolation)
-    {
-        var result = new System.Text.StringBuilder();
-        result.Append("$\"");
-        
-        foreach (var part in interpolation.Parts)
-        {
-            if (part is StringLiteral str)
-            {
-                result.Append(str.Value);
-            }
-            else
-            {
-                result.Append("{");
-                result.Append(GenerateBlazorExpression(part));
-                result.Append("}");
-            }
-        }
-        
-        result.Append("\"");
-        return result.ToString();
-    }
-    
-    private string GenerateBlazorStatements(ASTNode statement)
-    {
-        return statement switch
-        {
-            CallExpression call when call.Name == "set_state" => GenerateSetStateCall(call),
-            CallExpression call => $"{GenerateBlazorExpression(call)};",
-            _ => $"{GenerateBlazorExpression(statement)};"
-        };
-    }
-    
-    private string GenerateSetStateCall(CallExpression call)
-    {
-        if (call.Arguments.Count >= 2)
-        {
-            var stateName = GenerateBlazorExpression(call.Arguments[0]);
-            var stateValue = GenerateBlazorExpression(call.Arguments[1]);
-            return $"{stateName} = {stateValue};";
-        }
-        return "";
-    }
-    
-    private string MapCadenzaElementToHtml(string elementName)
-    {
-        return elementName switch
-        {
-            "container" => "div",
-            "heading" => "h1",
-            "button" => "button",
-            "text_input" => "input",
-            "select_dropdown" => "select",
-            _ => elementName
-        };
-    }
-    
-    private string MapCadenzaAttributeToHtml(string attributeName)
-    {
-        return attributeName switch
-        {
-            "class" => "class",
-            "text" => "text",
-            "level" => "level",
-            "disabled" => "disabled",
-            _ => attributeName
-        };
-    }
-    
-    private string MapCadenzaTypeToCSharp(string flowLangType)
-    {
-        return flowLangType switch
-        {
-            "string" => "string",
-            "int" => "int",
-            "bool" => "bool",
-            "float" => "float",
-            "double" => "double",
-            "Option<string>" => "string?",
-            "Option<int>" => "int?",
-            "Option<bool>" => "bool?",
-            "List<string>" => "List<string>",
-            "List<int>" => "List<int>",
-            _ => flowLangType
-        };
-    }
-    
-    private string GetDefaultValue(string type)
-    {
-        return type switch
-        {
-            "string" => "\"\"",
-            "int" => "0",
-            "bool" => "false",
-            "float" => "0.0f",
-            "double" => "0.0",
-            _ when type.StartsWith("Option<") => "null",
-            _ when type.StartsWith("List<") => $"new {MapCadenzaTypeToCSharp(type)}()",
-            _ => "default"
-        };
-    }
-    
-    private string GenerateParameterList(List<Parameter> parameters)
-    {
-        return string.Join(", ", parameters.Select(p => $"{MapCadenzaTypeToCSharp(p.Type)} {p.Name}"));
-    }
-    
-    private string ToPascalCase(string input)
-    {
-        if (string.IsNullOrEmpty(input))
-            return input;
-        
-        return char.ToUpper(input[0]) + input.Substring(1);
-    }
-}
-
-// =============================================================================
-// FLOW CORE PROGRAM
-// =============================================================================
-
-public class FlowCoreProgram
-{
-    public static async Task<int> RunAsync(string[] args)
-    {
-        var cli = new DirectCompilerCLI();
-        return await cli.RunAsync(args);
-    }
->>>>>>> 73527557
+// Cadenza Core Compiler - Compilation and Generation Classes
+// Extracted from cadenzac-core.cs
+
+using System;
+using System.IO;
+using System.Linq;
+using System.Collections.Generic;
+using System.Threading.Tasks;
+using System.Reflection;
+using Microsoft.CodeAnalysis;
+using Microsoft.CodeAnalysis.CSharp;
+using Microsoft.CodeAnalysis.CSharp.Syntax;
+using Microsoft.CodeAnalysis.Emit;
+using static Microsoft.CodeAnalysis.CSharp.SyntaxFactory;
+
+namespace Cadenza.Core;
+
+// =============================================================================
+// C# CODE GENERATOR
+// =============================================================================
+
+public class CSharpGenerator
+{
+    private readonly HashSet<string> _generatedNamespaces = new();
+    private readonly List<string> _usingStatements = new();
+    private readonly Dictionary<string, string> _importedSymbols = new(); // Track imported symbols
+    private readonly Dictionary<string, string> _moduleNamespaces = new(); // Track module name to namespace mapping
+    private string? _currentFunctionReturnType; // Track current function's return type for Result type inference
+    
+    public SyntaxTree GenerateFromAST(ProgramNode program)
+    {
+        var namespaceMembers = new Dictionary<string, List<MemberDeclarationSyntax>>();
+        var globalMembers = new List<MemberDeclarationSyntax>();
+        
+        // Add Result struct and helper class if any function uses Result types
+        var resultTypes = GenerateResultTypes();
+        globalMembers.AddRange(resultTypes);
+        
+        // Add Option struct and helper class if any function uses Option types
+        var optionTypes = GenerateOptionTypes();
+        globalMembers.AddRange(optionTypes);
+        
+        // First pass: Process imports and modules to build symbol mapping
+        foreach (var statement in program.Statements)
+        {
+            if (statement is ImportStatement import)
+            {
+                ProcessImportStatement(import);
+            }
+            else if (statement is ModuleDeclaration module)
+            {
+                // Register the module for qualified call resolution
+                _moduleNamespaces[module.Name] = $"Cadenza.Modules.{module.Name}";
+                
+                // Add using statement for the module namespace
+                _usingStatements.Add($"Cadenza.Modules.{module.Name}");
+                
+            }
+        }
+        
+        // Second pass: Generate actual C# code
+        var standaloneMembers = new List<MemberDeclarationSyntax>();
+        
+        foreach (var statement in program.Statements)
+        {
+            var member = GenerateStatement(statement);
+            if (member != null)
+            {
+                if (statement is ModuleDeclaration module)
+                {
+                    var namespaceName = $"Cadenza.Modules.{module.Name}";
+                    if (!namespaceMembers.ContainsKey(namespaceName))
+                    {
+                        namespaceMembers[namespaceName] = new List<MemberDeclarationSyntax>();
+                    }
+                    namespaceMembers[namespaceName].AddRange(member as IEnumerable<MemberDeclarationSyntax> ?? new[] { member });
+                }
+                else if (statement is FunctionDeclaration)
+                {
+                    // Collect standalone functions to wrap in a class
+                    standaloneMembers.Add(member);
+                }
+                else
+                {
+                    globalMembers.Add(member);
+                }
+            }
+        }
+        
+        // Wrap standalone functions in a Program class
+        if (standaloneMembers.Count > 0)
+        {
+            var programClass = ClassDeclaration("CadenzaProgram")
+                .AddModifiers(Token(SyntaxKind.PublicKeyword), Token(SyntaxKind.StaticKeyword))
+                .AddMembers(standaloneMembers.ToArray());
+            globalMembers.Add(programClass);
+        }
+        
+        // Create compilation unit
+        var compilationUnit = CompilationUnit();
+        
+        // Add using statements
+        _usingStatements.Add("System");
+        _usingStatements.Add("System.Collections.Generic");
+        _usingStatements.Add("System.Threading.Tasks");
+        // _usingStatements.Add("Cadenza.Runtime"); // Only add if runtime features are used
+        
+        foreach (var usingStmt in _usingStatements.Distinct())
+        {
+            compilationUnit = compilationUnit.AddUsings(UsingDirective(ParseName(usingStmt)));
+        }
+        
+        // Check for main function and generate entry point
+        bool hasMainFunction = false;
+        string mainNamespace = "";
+        bool isStandaloneMain = false;
+        
+        // Look for main function in modules
+        foreach (var statement in program.Statements)
+        {
+            if (statement is ModuleDeclaration module)
+            {
+                foreach (var stmt in module.Body)
+                {
+                    if (stmt is FunctionDeclaration func && func.Name == "main")
+                    {
+                        hasMainFunction = true;
+                        mainNamespace = $"Cadenza.Modules.{module.Name}";
+                        break;
+                    }
+                }
+            }
+            else if (statement is FunctionDeclaration func && func.Name == "main")
+            {
+                hasMainFunction = true;
+                isStandaloneMain = true;
+                mainNamespace = "CadenzaProgram";
+                break;
+            }
+        }
+        
+        // Add top-level statement FIRST if main function exists
+        if (hasMainFunction)
+        {
+            var entryPoint = GenerateTopLevelStatement(mainNamespace);
+            compilationUnit = compilationUnit.AddMembers(entryPoint);
+        }
+        
+        // Add namespace members
+        foreach (var (namespaceName, members) in namespaceMembers)
+        {
+            var namespaceDecl = NamespaceDeclaration(ParseName(namespaceName))
+                .AddMembers(members.ToArray());
+            compilationUnit = compilationUnit.AddMembers(namespaceDecl);
+        }
+        
+        // Add global members (structs and classes)
+        compilationUnit = compilationUnit.AddMembers(globalMembers.ToArray());
+        
+        return CSharpSyntaxTree.Create(compilationUnit);
+    }
+    
+    private GlobalStatementSyntax GenerateTopLevelStatement(string mainNamespace)
+    {
+        ExpressionSyntax mainCall;
+        
+        if (mainNamespace == "CadenzaProgram")
+        {
+            // For standalone main function: CadenzaProgram.main()
+            mainCall = InvocationExpression(
+                MemberAccessExpression(
+                    SyntaxKind.SimpleMemberAccessExpression,
+                    IdentifierName("CadenzaProgram"),
+                    IdentifierName("main")
+                )
+            );
+        }
+        else
+        {
+            // Generate: MainNamespace.ClassName.main(); 
+            // Extract module name from namespace
+            var moduleName = mainNamespace.Replace("Cadenza.Modules.", "");
+            var fullPath = $"{mainNamespace}.{moduleName}";
+            
+            mainCall = InvocationExpression(
+                MemberAccessExpression(
+                    SyntaxKind.SimpleMemberAccessExpression,
+                    MemberAccessExpression(
+                        SyntaxKind.SimpleMemberAccessExpression,
+                        ParseName(mainNamespace),
+                        IdentifierName(moduleName)
+                    ),
+                    IdentifierName("main")
+                )
+            );
+        }
+        
+        var statement = ExpressionStatement(mainCall);
+        return GlobalStatement(statement);
+    }
+    
+    private MemberDeclarationSyntax[] GenerateResultTypes()
+    {
+        // Generate Result<T,E> class
+        var resultStruct = ClassDeclaration("Result")
+            .AddModifiers(Token(SyntaxKind.PublicKeyword))
+            .AddTypeParameterListParameters(
+                TypeParameter("T"),
+                TypeParameter("E"))
+            .AddMembers(
+                FieldDeclaration(
+                    VariableDeclaration(ParseTypeName("bool"))
+                        .AddVariables(VariableDeclarator("IsSuccess")))
+                    .AddModifiers(Token(SyntaxKind.PublicKeyword), Token(SyntaxKind.ReadOnlyKeyword)),
+                FieldDeclaration(
+                    VariableDeclaration(ParseTypeName("T"))
+                        .AddVariables(VariableDeclarator("Value")))
+                    .AddModifiers(Token(SyntaxKind.PublicKeyword), Token(SyntaxKind.ReadOnlyKeyword)),
+                FieldDeclaration(
+                    VariableDeclaration(ParseTypeName("E"))
+                        .AddVariables(VariableDeclarator("Error")))
+                    .AddModifiers(Token(SyntaxKind.PublicKeyword), Token(SyntaxKind.ReadOnlyKeyword)),
+                PropertyDeclaration(ParseTypeName("bool"), "IsError")
+                    .AddModifiers(Token(SyntaxKind.PublicKeyword))
+                    .AddAccessorListAccessors(
+                        AccessorDeclaration(SyntaxKind.GetAccessorDeclaration)
+                            .WithBody(Block(
+                                ReturnStatement(
+                                    PrefixUnaryExpression(SyntaxKind.LogicalNotExpression, IdentifierName("IsSuccess"))
+                                )
+                            ))
+                    ),
+                ConstructorDeclaration("Result")
+                    .AddModifiers(Token(SyntaxKind.PublicKeyword))
+                    .AddParameterListParameters(
+                        Parameter(Identifier("isSuccess")).WithType(ParseTypeName("bool")),
+                        Parameter(Identifier("value")).WithType(ParseTypeName("T")),
+                        Parameter(Identifier("error")).WithType(ParseTypeName("E")))
+                    .WithBody(Block(
+                        ExpressionStatement(AssignmentExpression(SyntaxKind.SimpleAssignmentExpression,
+                            IdentifierName("IsSuccess"), IdentifierName("isSuccess"))),
+                        ExpressionStatement(AssignmentExpression(SyntaxKind.SimpleAssignmentExpression,
+                            IdentifierName("Value"), IdentifierName("value"))),
+                        ExpressionStatement(AssignmentExpression(SyntaxKind.SimpleAssignmentExpression,
+                            IdentifierName("Error"), IdentifierName("error"))))));
+
+        // Generate Result helper class
+        var resultClass = GenerateResultClass();
+
+        return new MemberDeclarationSyntax[] { resultStruct, resultClass };
+    }
+    
+    private ClassDeclarationSyntax GenerateResultClass()
+    {
+        return ClassDeclaration("Result")
+            .AddModifiers(Token(SyntaxKind.PublicKeyword), Token(SyntaxKind.StaticKeyword))
+            .AddMembers(
+                // Generic OK method with explicit type parameters
+                MethodDeclaration(ParseTypeName("Result<T, E>"), "Ok")
+                    .AddModifiers(Token(SyntaxKind.PublicKeyword), Token(SyntaxKind.StaticKeyword))
+                    .AddTypeParameterListParameters(
+                        TypeParameter("T"),
+                        TypeParameter("E"))
+                    .AddParameterListParameters(Parameter(Identifier("value")).WithType(ParseTypeName("T")))
+                    .WithBody(Block(
+                        ReturnStatement(
+                            ObjectCreationExpression(ParseTypeName("Result<T, E>"))
+                                .AddArgumentListArguments(
+                                    Argument(LiteralExpression(SyntaxKind.TrueLiteralExpression)),
+                                    Argument(IdentifierName("value")),
+                                    Argument(LiteralExpression(SyntaxKind.DefaultLiteralExpression)))))),
+                
+                // Generic Error method with explicit type parameters
+                MethodDeclaration(ParseTypeName("Result<T, E>"), "Error")
+                    .AddModifiers(Token(SyntaxKind.PublicKeyword), Token(SyntaxKind.StaticKeyword))
+                    .AddTypeParameterListParameters(
+                        TypeParameter("T"),
+                        TypeParameter("E"))
+                    .AddParameterListParameters(Parameter(Identifier("error")).WithType(ParseTypeName("E")))
+                    .WithBody(Block(
+                        ReturnStatement(
+                            ObjectCreationExpression(ParseTypeName("Result<T, E>"))
+                                .AddArgumentListArguments(
+                                    Argument(LiteralExpression(SyntaxKind.FalseLiteralExpression)),
+                                    Argument(LiteralExpression(SyntaxKind.DefaultLiteralExpression)),
+                                    Argument(IdentifierName("error"))))))
+            );
+    }
+    
+    private MemberDeclarationSyntax[] GenerateOptionTypes()
+    {
+        // Generate Option<T> struct
+        var optionStruct = StructDeclaration("Option")
+            .AddModifiers(Token(SyntaxKind.PublicKeyword))
+            .AddTypeParameterListParameters(TypeParameter("T"))
+            .AddMembers(
+                FieldDeclaration(
+                    VariableDeclaration(ParseTypeName("bool"))
+                        .AddVariables(VariableDeclarator("HasValue")))
+                    .AddModifiers(Token(SyntaxKind.PublicKeyword), Token(SyntaxKind.ReadOnlyKeyword)),
+                FieldDeclaration(
+                    VariableDeclaration(ParseTypeName("T"))
+                        .AddVariables(VariableDeclarator("Value")))
+                    .AddModifiers(Token(SyntaxKind.PublicKeyword), Token(SyntaxKind.ReadOnlyKeyword)),
+                ConstructorDeclaration("Option")
+                    .AddModifiers(Token(SyntaxKind.PublicKeyword))
+                    .AddParameterListParameters(
+                        Parameter(Identifier("hasValue")).WithType(ParseTypeName("bool")),
+                        Parameter(Identifier("value")).WithType(ParseTypeName("T")))
+                    .WithBody(Block(
+                        ExpressionStatement(AssignmentExpression(SyntaxKind.SimpleAssignmentExpression,
+                            IdentifierName("HasValue"), IdentifierName("hasValue"))),
+                        ExpressionStatement(AssignmentExpression(SyntaxKind.SimpleAssignmentExpression,
+                            IdentifierName("Value"), IdentifierName("value"))))));
+
+        // Generate Option helper class
+        var optionClass = GenerateOptionClass();
+
+        return new MemberDeclarationSyntax[] { optionStruct, optionClass };
+    }
+    
+    private ClassDeclarationSyntax GenerateOptionClass()
+    {
+        return ClassDeclaration("Option")
+            .AddModifiers(Token(SyntaxKind.PublicKeyword), Token(SyntaxKind.StaticKeyword))
+            .AddMembers(
+                MethodDeclaration(ParseTypeName("Option<T>"), "Some")
+                    .AddModifiers(Token(SyntaxKind.PublicKeyword), Token(SyntaxKind.StaticKeyword))
+                    .AddTypeParameterListParameters(TypeParameter("T"))
+                    .AddParameterListParameters(Parameter(Identifier("value")).WithType(ParseTypeName("T")))
+                    .WithBody(Block(
+                        ReturnStatement(
+                            ObjectCreationExpression(ParseTypeName("Option<T>"))
+                                .AddArgumentListArguments(
+                                    Argument(LiteralExpression(SyntaxKind.TrueLiteralExpression)),
+                                    Argument(IdentifierName("value")))))),
+                
+                MethodDeclaration(ParseTypeName("Option<T>"), "None")
+                    .AddModifiers(Token(SyntaxKind.PublicKeyword), Token(SyntaxKind.StaticKeyword))
+                    .AddTypeParameterListParameters(TypeParameter("T"))
+                    .WithBody(Block(
+                        ReturnStatement(
+                            ObjectCreationExpression(ParseTypeName("Option<T>"))
+                                .AddArgumentListArguments(
+                                    Argument(LiteralExpression(SyntaxKind.FalseLiteralExpression)),
+                                    Argument(LiteralExpression(SyntaxKind.DefaultLiteralExpression))))))
+            );
+    }
+    
+    private MemberDeclarationSyntax? GenerateStatement(ASTNode statement)
+    {
+        return statement switch
+        {
+            FunctionDeclaration func => GenerateFunctionDeclaration(func),
+            ModuleDeclaration module => GenerateModuleDeclaration(module),
+            TypeDeclaration type => GenerateTypeDeclaration(type),
+            ComponentDeclaration component => GenerateComponentDeclaration(component),
+            _ => null
+        };
+    }
+    
+    private MethodDeclarationSyntax GenerateFunctionDeclaration(FunctionDeclaration func)
+    {
+        // Set the current function return type for Result type inference
+        _currentFunctionReturnType = func.ReturnType;
+        
+        var method = MethodDeclaration(
+            ParseTypeName(MapCadenzaTypeToCSharp(func.ReturnType ?? "void")),
+            func.Name)
+            .AddModifiers(Token(SyntaxKind.PublicKeyword), Token(SyntaxKind.StaticKeyword));
+        
+        // Add parameters
+        foreach (var param in func.Parameters)
+        {
+            method = method.AddParameterListParameters(
+                Parameter(Identifier(param.Name))
+                    .WithType(ParseTypeName(MapCadenzaTypeToCSharp(param.Type)))
+            );
+        }
+        
+        // Generate XML documentation from specification block or effects
+        var xmlDocumentation = GenerateXmlDocumentation(func);
+        if (xmlDocumentation.Any())
+        {
+            method = method.WithLeadingTrivia(xmlDocumentation);
+        }
+        
+        // Generate method body
+        var statements = new List<StatementSyntax>();
+        _errorPropagationContext = null; // Reset context for this function
+        
+        for (int i = 0; i < func.Body.Count; i++)
+        {
+            var stmt = func.Body[i];
+            var isLastStatement = i == func.Body.Count - 1;
+            
+            // Generate the statement
+            var generated = GenerateStatementSyntax(stmt);
+            
+            // Handle error propagation if it was encountered
+            if (_errorPropagationContext != null)
+            {
+                var context = _errorPropagationContext;
+                _errorPropagationContext = null; // Clear after use
+                
+                var tempVarName = $"{context.VariableName}_result";
+                var resultExpr = GenerateExpression(context.Expression.Expression);
+                
+                // Add the error propagation statements
+                statements.Add(LocalDeclarationStatement(
+                    VariableDeclaration(IdentifierName("var"))
+                        .AddVariables(
+                            VariableDeclarator(tempVarName)
+                                .WithInitializer(EqualsValueClause(resultExpr))
+                        )
+                ));
+                
+                // Create a new Result object with the correct return type for the current function
+                var (successType, errorType) = ParseResultType(_currentFunctionReturnType);
+                var returnError = ReturnStatement(
+                    InvocationExpression(
+                        MemberAccessExpression(
+                            SyntaxKind.SimpleMemberAccessExpression,
+                            IdentifierName("Result"),
+                            GenericName("Error")
+                                .WithTypeArgumentList(
+                                    TypeArgumentList(SeparatedList<TypeSyntax>(new[]
+                                    {
+                                        ParseTypeName(successType),
+                                        ParseTypeName(errorType)
+                                    }))
+                                )
+                        )
+                    ).AddArgumentListArguments(
+                        Argument(
+                            MemberAccessExpression(
+                                SyntaxKind.SimpleMemberAccessExpression,
+                                IdentifierName(tempVarName),
+                                IdentifierName("Error")
+                            )
+                        )
+                    )
+                );
+
+                statements.Add(IfStatement(
+                    MemberAccessExpression(
+                        SyntaxKind.SimpleMemberAccessExpression,
+                        IdentifierName(tempVarName),
+                        IdentifierName("IsError")
+                    ),
+                    returnError
+                ));
+                
+                statements.Add(LocalDeclarationStatement(
+                    VariableDeclaration(context.VariableType)
+                        .AddVariables(
+                            VariableDeclarator(context.VariableName)
+                                .WithInitializer(EqualsValueClause(
+                                    MemberAccessExpression(
+                                        SyntaxKind.SimpleMemberAccessExpression,
+                                        IdentifierName(tempVarName),
+                                        IdentifierName("Value")
+                                    )
+                                ))
+                        )
+                ));
+                
+                continue; // Skip adding the null statement
+            }
+            
+            // If this is the last statement and it's an expression (not a return statement or control flow statement),
+            // wrap it in a return statement
+            if (isLastStatement && stmt is not ReturnStatement && stmt is not IfStatement && stmt is not GuardStatement && func.ReturnType != null && func.ReturnType != "void")
+            {
+                var returnStmt = ReturnStatement(GenerateExpression(stmt));
+                statements.Add(returnStmt);
+            }
+            else if (generated != null)
+            {
+                statements.Add(generated);
+            }
+        }
+        
+        method = method.WithBody(Block(statements));
+        
+        // Clear the current function return type
+        _currentFunctionReturnType = null;
+        
+        return method;
+    }
+    
+    private ClassDeclarationSyntax GenerateTypeDeclaration(TypeDeclaration type)
+    {
+        var classDeclaration = ClassDeclaration(type.Name)
+            .AddModifiers(Token(SyntaxKind.PublicKeyword));
+        
+        // Generate properties for each field
+        foreach (var field in type.Fields)
+        {
+            var property = PropertyDeclaration(
+                ParseTypeName(MapCadenzaTypeToCSharp(field.Type)),
+                field.Name)
+                .AddModifiers(Token(SyntaxKind.PublicKeyword))
+                .AddAccessorListAccessors(
+                    AccessorDeclaration(SyntaxKind.GetAccessorDeclaration)
+                        .WithSemicolonToken(Token(SyntaxKind.SemicolonToken)),
+                    AccessorDeclaration(SyntaxKind.SetAccessorDeclaration)
+                        .WithSemicolonToken(Token(SyntaxKind.SemicolonToken))
+                );
+            
+            classDeclaration = classDeclaration.AddMembers(property);
+        }
+        
+        return classDeclaration;
+    }
+    
+    private string MapCadenzaTypeToCSharp(string flowLangType)
+    {
+        return flowLangType switch
+        {
+            "string" => "string",
+            "int" => "int", 
+            "bool" => "bool",
+            "Unit" => "void",
+            _ => flowLangType
+        };
+    }
+    
+    private MemberDeclarationSyntax GenerateModuleDeclaration(ModuleDeclaration module)
+    {
+        var members = new List<MemberDeclarationSyntax>();
+        
+        foreach (var stmt in module.Body)
+        {
+            var member = GenerateStatement(stmt);
+            if (member != null)
+            {
+                members.Add(member);
+            }
+        }
+        
+        return ClassDeclaration(module.Name)
+            .AddModifiers(Token(SyntaxKind.PublicKeyword), Token(SyntaxKind.StaticKeyword))
+            .AddMembers(members.ToArray());
+    }
+    
+    private ClassDeclarationSyntax GenerateComponentDeclaration(ComponentDeclaration component)
+    {
+        var componentClass = ClassDeclaration($"{component.Name}Component")
+            .AddModifiers(Token(SyntaxKind.PublicKeyword));
+        
+        // Add state properties
+        if (component.State?.Any() == true)
+        {
+            foreach (var state in component.State)
+            {
+                var property = PropertyDeclaration(ParseTypeName(state.Type), state.Name)
+                    .AddModifiers(Token(SyntaxKind.PublicKeyword))
+                    .AddAccessorListAccessors(
+                        AccessorDeclaration(SyntaxKind.GetAccessorDeclaration).WithSemicolonToken(Token(SyntaxKind.SemicolonToken)),
+                        AccessorDeclaration(SyntaxKind.SetAccessorDeclaration).WithSemicolonToken(Token(SyntaxKind.SemicolonToken))
+                    );
+                
+                componentClass = componentClass.AddMembers(property);
+            }
+        }
+        
+        // Add render method
+        var renderMethod = MethodDeclaration(ParseTypeName("string"), "Render")
+            .AddModifiers(Token(SyntaxKind.PublicKeyword))
+            .WithBody(Block(
+                ReturnStatement(
+                    LiteralExpression(SyntaxKind.StringLiteralExpression, Literal("<!-- Component render output -->"))
+                )
+            ));
+        
+        componentClass = componentClass.AddMembers(renderMethod);
+        
+        return componentClass;
+    }
+    
+    private StatementSyntax? GenerateStatementSyntax(ASTNode statement)
+    {
+        return statement switch
+        {
+            ReturnStatement ret => GenerateReturnStatement(ret),
+            LetStatement let => GenerateLetStatement(let),
+            IfStatement ifStmt => GenerateIfStatement(ifStmt),
+            GuardStatement guard => GenerateGuardStatement(guard),
+            MatchExpression match => ExpressionStatement(GenerateMatchExpression(match)),
+            CallExpression call => ExpressionStatement(GenerateCallExpression(call)),
+            MethodCallExpression methodCall => ExpressionStatement(GenerateMethodCallExpression(methodCall)),
+            _ => ExpressionStatement(GenerateExpression(statement))
+        };
+    }
+    
+    private ReturnStatementSyntax GenerateReturnStatement(ReturnStatement ret)
+    {
+        if (ret.Expression != null)
+        {
+            // Skip generating return for Unit literal in void functions
+            if (ret.Expression is Identifier id && id.Name == "Unit")
+            {
+                return ReturnStatement();
+            }
+            return ReturnStatement(GenerateExpression(ret.Expression));
+        }
+        return ReturnStatement();
+    }
+    
+    private StatementSyntax GenerateLetStatement(LetStatement let)
+    {
+        var variableType = let.Type != null ? ParseTypeName(MapCadenzaTypeToCSharp(let.Type)) : IdentifierName("var");
+        
+        // Handle error propagation specially - store context for later expansion
+        if (let.Expression is ErrorPropagation errorProp)
+        {
+            // Store the error propagation context for function-level processing
+            _errorPropagationContext = new ErrorPropagationContext 
+            {
+                VariableName = let.Name, 
+                Expression = errorProp, 
+                VariableType = variableType 
+            };
+            
+            // Return null to signal that this should be handled at function level
+            return null;
+        }
+        
+        return LocalDeclarationStatement(
+            VariableDeclaration(variableType)
+                .AddVariables(
+                    VariableDeclarator(let.Name)
+                        .WithInitializer(EqualsValueClause(GenerateExpression(let.Expression)))
+                )
+        );
+    }
+    
+    private ErrorPropagationContext _errorPropagationContext;
+    
+    private class ErrorPropagationContext
+    {
+        public string VariableName { get; set; }
+        public ErrorPropagation Expression { get; set; }
+        public TypeSyntax VariableType { get; set; }
+    }
+    
+    private IfStatementSyntax GenerateIfStatement(IfStatement ifStmt)
+    {
+        var ifSyntax = IfStatement(
+            GenerateExpression(ifStmt.Condition),
+            Block(ifStmt.ThenBody.Select(GenerateStatementSyntax).Where(s => s != null).Cast<StatementSyntax>())
+        );
+        
+        if (ifStmt.ElseBody?.Any() == true)
+        {
+            ifSyntax = ifSyntax.WithElse(
+                ElseClause(
+                    Block(ifStmt.ElseBody.Select(GenerateStatementSyntax).Where(s => s != null).Cast<StatementSyntax>())
+                )
+            );
+        }
+        
+        return ifSyntax;
+    }
+    
+    private StatementSyntax GenerateGuardStatement(GuardStatement guard)
+    {
+        // Generate: if (!(condition)) { else_block }
+        var negatedCondition = PrefixUnaryExpression(
+            SyntaxKind.LogicalNotExpression, 
+            ParenthesizedExpression(GenerateExpression(guard.Condition))
+        );
+        
+        var elseBlock = guard.ElseBody?.Any() == true
+            ? Block(guard.ElseBody.Select(GenerateStatementSyntax).Where(s => s != null).Cast<StatementSyntax>())
+            : Block(); // Empty block if no else body
+            
+        return IfStatement(negatedCondition, elseBlock);
+    }
+    
+    private ExpressionSyntax GenerateExpression(ASTNode expression)
+    {
+        return GenerateExpression(expression, null);
+    }
+    
+    private ExpressionSyntax GenerateExpression(ASTNode expression, string? expectedType)
+    {
+        
+        return expression switch
+        {
+            BinaryExpression binary => GenerateBinaryExpression(binary),
+            CallExpression call => GenerateCallExpression(call),
+            MethodCallExpression methodCall => GenerateMethodCallExpression(methodCall),
+            Identifier id => IdentifierName(id.Name),
+            NumberLiteral num => LiteralExpression(SyntaxKind.NumericLiteralExpression, Literal(num.Value)),
+            StringLiteral str => LiteralExpression(SyntaxKind.StringLiteralExpression, Literal(str.Value)),
+            BooleanLiteral boolean => LiteralExpression(boolean.Value ? SyntaxKind.TrueLiteralExpression : SyntaxKind.FalseLiteralExpression),
+            ResultExpression result => GenerateResultExpression(result, expectedType),
+            ErrorPropagation error => GenerateErrorPropagation(error),
+            MemberAccessExpression member => GenerateMemberAccess(member),
+            StringInterpolation interpolation => GenerateStringInterpolation(interpolation),
+            TernaryExpression ternary => GenerateTernaryExpression(ternary),
+            LogicalExpression logical => GenerateLogicalExpression(logical),
+            ComparisonExpression comparison => GenerateComparisonExpression(comparison),
+            ArithmeticExpression arithmetic => GenerateArithmeticExpression(arithmetic),
+            UnaryExpression unary => GenerateUnaryExpression(unary),
+            ListExpression list => GenerateListExpression(list),
+            ListAccessExpression listAccess => GenerateListAccessExpression(listAccess),
+            OptionExpression option => GenerateOptionExpression(option),
+            MatchExpression match => GenerateMatchExpression(match),
+            _ => IdentifierName("null")
+        };
+    }
+    
+    private BinaryExpressionSyntax GenerateBinaryExpression(BinaryExpression binary)
+    {
+        var left = GenerateExpression(binary.Left);
+        var right = GenerateExpression(binary.Right);
+        
+        // Add parentheses around arithmetic expressions when used in comparison or logical operations
+        if (IsComparisonOrLogicalOperator(binary.Operator))
+        {
+            if (binary.Left is BinaryExpression leftBinary && (IsArithmeticOperator(leftBinary.Operator) || ContainsArithmetic(leftBinary)))
+            {
+                left = ParenthesizedExpression(left);
+            }
+            if (binary.Right is BinaryExpression rightBinary && (IsArithmeticOperator(rightBinary.Operator) || ContainsArithmetic(rightBinary)))
+            {
+                right = ParenthesizedExpression(right);
+            }
+        }
+        
+        var kind = binary.Operator switch
+        {
+            "+" => SyntaxKind.AddExpression,
+            "-" => SyntaxKind.SubtractExpression,
+            "*" => SyntaxKind.MultiplyExpression,
+            "/" => SyntaxKind.DivideExpression,
+            "==" => SyntaxKind.EqualsExpression,
+            "!=" => SyntaxKind.NotEqualsExpression,
+            "<" => SyntaxKind.LessThanExpression,
+            ">" => SyntaxKind.GreaterThanExpression,
+            "<=" => SyntaxKind.LessThanOrEqualExpression,
+            ">=" => SyntaxKind.GreaterThanOrEqualExpression,
+            "&&" => SyntaxKind.LogicalAndExpression,
+            "||" => SyntaxKind.LogicalOrExpression,
+            _ => SyntaxKind.AddExpression
+        };
+        
+        return BinaryExpression(kind, left, right);
+    }
+    
+    private static bool IsArithmeticOperator(string op)
+    {
+        return op is "+" or "-" or "*" or "/";
+    }
+    
+    private static bool IsComparisonOrLogicalOperator(string op)
+    {
+        return op is ">" or "<" or ">=" or "<=" or "==" or "!=" or "&&" or "||";
+    }
+    
+    private static bool ContainsArithmetic(BinaryExpression expr)
+    {
+        if (IsArithmeticOperator(expr.Operator))
+            return true;
+            
+        if (expr.Left is BinaryExpression leftBinary && ContainsArithmetic(leftBinary))
+            return true;
+            
+        if (expr.Right is BinaryExpression rightBinary && ContainsArithmetic(rightBinary))
+            return true;
+            
+        return false;
+    }
+    
+    private static bool IsArithmeticExpression(ASTNode expr)
+    {
+        return expr switch
+        {
+            ArithmeticExpression => true,
+            BinaryExpression binary => IsArithmeticOperator(binary.Operator) || ContainsArithmetic(binary),
+            _ => false
+        };
+    }
+
+    private InvocationExpressionSyntax GenerateMethodCallExpression(MethodCallExpression methodCall)
+    {
+        ExpressionSyntax expression;
+        
+        // Check if this is a module-qualified call (like Math.add)
+        if (methodCall.Object is Identifier identifier && _moduleNamespaces.ContainsKey(identifier.Name))
+        {
+            
+            // Generate fully qualified call: Cadenza.Modules.Math.Math.add
+            var moduleName = identifier.Name;
+            expression = IdentifierName("Cadenza");
+            expression = MemberAccessExpression(
+                SyntaxKind.SimpleMemberAccessExpression,
+                expression,
+                IdentifierName("Modules")
+            );
+            expression = MemberAccessExpression(
+                SyntaxKind.SimpleMemberAccessExpression,
+                expression,
+                IdentifierName(moduleName)
+            );
+            expression = MemberAccessExpression(
+                SyntaxKind.SimpleMemberAccessExpression,
+                expression,
+                IdentifierName(moduleName) // Class name same as module name
+            );
+            expression = MemberAccessExpression(
+                SyntaxKind.SimpleMemberAccessExpression,
+                expression,
+                IdentifierName(methodCall.Method)
+            );
+        }
+        else
+        {
+            // Generate the object expression first
+            var objectExpression = GenerateExpression(methodCall.Object);
+            
+            // Create member access expression: object.method
+            expression = MemberAccessExpression(
+                SyntaxKind.SimpleMemberAccessExpression,
+                objectExpression,
+                IdentifierName(methodCall.Method)
+            );
+        }
+        
+        // Generate arguments
+        var args = methodCall.Arguments.Select(arg => Argument(GenerateExpression(arg))).ToArray();
+        
+        return InvocationExpression(expression)
+            .AddArgumentListArguments(args);
+    }
+    
+    private InvocationExpressionSyntax GenerateCallExpression(CallExpression call)
+    {
+        ExpressionSyntax expression;
+        
+        // Handle member access calls like Console.WriteLine and module-qualified calls like Math.add
+        if (call.Name.Contains('.'))
+        {
+            var parts = call.Name.Split('.');
+            var moduleName = parts[0];
+            var functionName = parts[1];
+            
+            // Check if this is a module-qualified call (like Math.add)
+            if (_moduleNamespaces.ContainsKey(moduleName))
+            {
+                // Generate fully qualified call: Cadenza.Modules.Math.Math.add
+                var moduleNamespace = _moduleNamespaces[moduleName];
+                expression = IdentifierName("Cadenza");
+                expression = MemberAccessExpression(
+                    SyntaxKind.SimpleMemberAccessExpression,
+                    expression,
+                    IdentifierName("Modules")
+                );
+                expression = MemberAccessExpression(
+                    SyntaxKind.SimpleMemberAccessExpression,
+                    expression,
+                    IdentifierName(moduleName)
+                );
+                expression = MemberAccessExpression(
+                    SyntaxKind.SimpleMemberAccessExpression,
+                    expression,
+                    IdentifierName(moduleName) // Class name same as module name
+                );
+                expression = MemberAccessExpression(
+                    SyntaxKind.SimpleMemberAccessExpression,
+                    expression,
+                    IdentifierName(functionName)
+                );
+            }
+            else
+            {
+                // Regular member access like Console.WriteLine
+                expression = IdentifierName(parts[0]);
+                for (int i = 1; i < parts.Length; i++)
+                {
+                    expression = MemberAccessExpression(
+                        SyntaxKind.SimpleMemberAccessExpression,
+                        expression,
+                        IdentifierName(parts[i])
+                    );
+                }
+            }
+        }
+        else
+        {
+            // Check if this is an imported symbol that needs qualified name
+            if (_importedSymbols.ContainsKey(call.Name))
+            {
+                // Generate qualified call: Cadenza.Modules.Math.Math.add
+                var qualifiedName = _importedSymbols[call.Name];
+                var parts = qualifiedName.Split('.');
+                expression = IdentifierName(parts[0]);
+                for (int i = 1; i < parts.Length; i++)
+                {
+                    expression = MemberAccessExpression(
+                        SyntaxKind.SimpleMemberAccessExpression,
+                        expression,
+                        IdentifierName(parts[i])
+                    );
+                }
+            }
+            else
+            {
+                // Regular function call - use simple name
+                expression = IdentifierName(call.Name);
+            }
+        }
+        
+        var args = call.Arguments.Select(arg => Argument(GenerateExpression(arg))).ToArray();
+        
+        return InvocationExpression(expression)
+            .AddArgumentListArguments(args);
+    }
+    
+    private InvocationExpressionSyntax GenerateResultExpression(ResultExpression result, string? expectedType = null)
+    {
+        var methodName = result.Type == "Ok" ? "Ok" : "Error";
+        
+        // Use expectedType if provided, otherwise fall back to function return type
+        var typeToUse = expectedType ?? _currentFunctionReturnType;
+        var (successType, errorType) = ParseResultType(typeToUse);
+
+        var methodAccess = MemberAccessExpression(
+            SyntaxKind.SimpleMemberAccessExpression,
+            IdentifierName("Result"),
+            GenericName(methodName)
+                .WithTypeArgumentList(
+                    TypeArgumentList(
+                        SeparatedList<TypeSyntax>(new[]
+                        {
+                            ParseTypeName(successType),
+                            ParseTypeName(errorType)
+                        })
+                    )
+                )
+        );
+
+        // For nested Results, pass the success type as the expected type for the inner expression
+        ExpressionSyntax valueExpression;
+        if (result.Value is ResultExpression && successType != "object")
+        {
+            // If the value is a Result and we have a specific success type, use that as expected type
+            valueExpression = GenerateExpression(result.Value, successType);
+        }
+        else
+        {
+            valueExpression = GenerateExpression(result.Value);
+        }
+
+        return InvocationExpression(methodAccess)
+            .AddArgumentListArguments(Argument(valueExpression));
+    }
+
+    /// <summary>
+    /// Parse Result<T, E> type to extract T and E types
+    /// </summary>
+    private (string successType, string errorType) ParseResultType(string? returnType)
+    {
+        if (string.IsNullOrEmpty(returnType))
+        {
+            return ("object", "string"); // Default fallback
+        }
+
+        // Handle Result<T, E> pattern
+        if (returnType.StartsWith("Result<") && returnType.EndsWith(">"))
+        {
+            var genericPart = returnType.Substring(7, returnType.Length - 8); // Remove "Result<" and ">"
+            
+            int bracketCount = 0;
+            int commaIndex = -1;
+            for(int i = 0; i < genericPart.Length; i++)
+            {
+                if(genericPart[i] == '<') bracketCount++;
+                if(genericPart[i] == '>') bracketCount--;
+                if(genericPart[i] == ',' && bracketCount == 0)
+                {
+                    commaIndex = i;
+                    break;
+                }
+            }
+
+            if (commaIndex != -1)
+            {
+                var successType = genericPart.Substring(0, commaIndex).Trim();
+                var errorType = genericPart.Substring(commaIndex + 1).Trim();
+                
+                // Map Cadenza types to C# types
+                successType = MapCadenzaTypeToCSharp(successType);
+                errorType = MapCadenzaTypeToCSharp(errorType);
+                
+                return (successType, errorType);
+            }
+        }
+        
+        // Default fallback if parsing fails
+        return ("object", "string");
+    }
+    
+    private ExpressionSyntax GenerateErrorPropagation(ErrorPropagation error)
+    {
+        // Generate the expression that returns a Result
+        var resultExpr = GenerateExpression(error.Expression);
+        
+        // For error propagation, we need to:
+        // 1. Check if the result is an error
+        // 2. If error, return it
+        // 3. If success, extract the value
+        
+        // Generate: !resultExpr.IsSuccess ? throw new InvalidOperationException(resultExpr.Error) : resultExpr.Value
+        // But we need to handle the early return case properly
+        
+        // For now, create a conditional expression that extracts the value
+        // In a full implementation, this would generate proper statement-level handling
+        return ConditionalExpression(
+            PrefixUnaryExpression(
+                SyntaxKind.LogicalNotExpression,
+                MemberAccessExpression(
+                    SyntaxKind.SimpleMemberAccessExpression,
+                    resultExpr,
+                    IdentifierName("IsSuccess")
+                )
+            ),
+            // If error, we should return (but can't in expression context)
+            // So we'll throw for now - this needs proper statement-level handling
+            ThrowExpression(
+                ObjectCreationExpression(
+                    IdentifierName("InvalidOperationException")
+                ).WithArgumentList(
+                    ArgumentList(
+                        SingletonSeparatedList(
+                            Argument(
+                                MemberAccessExpression(
+                                    SyntaxKind.SimpleMemberAccessExpression,
+                                    resultExpr,
+                                    IdentifierName("Error")
+                                )
+                            )
+                        )
+                    )
+                )
+            ),
+            // If success, extract the value
+            MemberAccessExpression(
+                SyntaxKind.SimpleMemberAccessExpression,
+                resultExpr,
+                IdentifierName("Value")
+            )
+        );
+    }
+    
+    private MemberAccessExpressionSyntax GenerateMemberAccess(MemberAccessExpression member)
+    {
+        // Handle Cadenza to C# property mapping
+        var memberName = member.Member;
+        if (memberName == "length")
+        {
+            memberName = "Count"; // List.length -> List.Count
+        }
+        
+        return MemberAccessExpression(
+            SyntaxKind.SimpleMemberAccessExpression,
+            GenerateExpression(member.Object),
+            IdentifierName(memberName)
+        );
+    }
+    
+    private ExpressionSyntax GenerateStringInterpolation(StringInterpolation interpolation)
+    {
+        // Generate proper C# string interpolation
+        var interpolationParts = new List<InterpolatedStringContentSyntax>();
+        
+        foreach (var part in interpolation.Parts)
+        {
+            if (part is StringLiteral str)
+            {
+                if (!string.IsNullOrEmpty(str.Value))
+                {
+                    interpolationParts.Add(InterpolatedStringText(Token(TriviaList(), SyntaxKind.InterpolatedStringTextToken, str.Value, str.Value, TriviaList())));
+                }
+            }
+            else
+            {
+                var expr = GenerateExpression(part);
+                interpolationParts.Add(Interpolation(expr));
+            }
+        }
+        
+        return InterpolatedStringExpression(Token(SyntaxKind.InterpolatedStringStartToken))
+            .WithContents(List(interpolationParts));
+    }
+    
+    private List<SyntaxTrivia> GenerateXmlDocumentation(FunctionDeclaration func)
+    {
+        var trivia = new List<SyntaxTrivia>();
+        bool summaryGenerated = false;
+
+        if (func.Specification != null)
+        {
+            summaryGenerated = true;
+            // Generate rich XML documentation from specification block
+            trivia.Add(Comment("/// <summary>"));
+            trivia.Add(EndOfLine("\n"));
+            
+            // Add intent
+            trivia.Add(Comment($"/// {func.Specification.Intent}"));
+            trivia.Add(EndOfLine("\n"));
+            
+            // Add business rules if present
+            if (func.Specification.Rules?.Any() == true)
+            {
+                trivia.Add(Comment("/// "));
+                trivia.Add(EndOfLine("\n"));
+                trivia.Add(Comment("/// Business Rules:"));
+                trivia.Add(EndOfLine("\n"));
+                foreach (var rule in func.Specification.Rules)
+                {
+                    trivia.Add(Comment($"/// - {rule}"));
+                    trivia.Add(EndOfLine("\n"));
+                }
+            }
+            
+            // Add postconditions if present
+            if (func.Specification.Postconditions?.Any() == true)
+            {
+                trivia.Add(Comment("/// "));
+                trivia.Add(EndOfLine("\n"));
+                trivia.Add(Comment("/// Expected Outcomes:"));
+                trivia.Add(EndOfLine("\n"));
+                foreach (var postcondition in func.Specification.Postconditions)
+                {
+                    trivia.Add(Comment($"/// - {postcondition}"));
+                    trivia.Add(EndOfLine("\n"));
+                }
+            }
+            
+            // Add source document reference if present
+            if (!string.IsNullOrEmpty(func.Specification.SourceDoc))
+            {
+                trivia.Add(Comment("/// "));
+                trivia.Add(EndOfLine("\n"));
+                trivia.Add(Comment($"/// Source: {func.Specification.SourceDoc}"));
+                trivia.Add(EndOfLine("\n"));
+            }
+            
+            trivia.Add(Comment("/// </summary>"));
+            trivia.Add(EndOfLine("\n"));
+        }
+        else if (func.Effects?.Any() == true)
+        {
+            summaryGenerated = true;
+            // Fallback to basic effects documentation
+            trivia.Add(Comment("/// <summary>"));
+            trivia.Add(EndOfLine("\n"));
+            
+            if (func.IsPure)
+            {
+                trivia.Add(Comment("/// Pure function - no side effects"));
+            }
+            else
+            {
+                trivia.Add(Comment($"/// Effects: {string.Join(", ", func.Effects)}"));
+            }
+            
+            trivia.Add(EndOfLine("\n"));
+            trivia.Add(Comment("/// </summary>"));
+            trivia.Add(EndOfLine("\n"));
+        }
+        else if (func.IsPure)
+        {
+            summaryGenerated = true;
+            // Pure functions without specifications get basic pure function documentation
+            trivia.Add(Comment("/// <summary>"));
+            trivia.Add(EndOfLine("\n"));
+            trivia.Add(Comment("/// Pure function - no side effects"));
+            trivia.Add(EndOfLine("\n"));
+            trivia.Add(Comment("/// </summary>"));
+            trivia.Add(EndOfLine("\n"));
+        }
+
+        if (!summaryGenerated)
+        {
+            trivia.Add(Comment("/// <summary>"));
+            trivia.Add(EndOfLine("\n"));
+            trivia.Add(Comment("/// "));
+            trivia.Add(EndOfLine("\n"));
+            trivia.Add(Comment("/// </summary>"));
+            trivia.Add(EndOfLine("\n"));
+        }
+        
+        // Add parameter documentation
+        foreach (var param in func.Parameters)
+        {
+            trivia.Add(Comment($"/// <param name=\"{param.Name}\">Parameter of type {MapCadenzaTypeToCSharp(param.Type)}</param>"));
+            trivia.Add(EndOfLine("\n"));
+        }
+        
+        // Add return documentation
+        if (!string.IsNullOrEmpty(func.ReturnType))
+        {
+            trivia.Add(Comment($"/// <returns>Returns {MapCadenzaTypeToCSharp(func.ReturnType)}</returns>"));
+            trivia.Add(EndOfLine("\n"));
+        }
+        
+        return trivia;
+    }
+
+    private ConditionalExpressionSyntax GenerateTernaryExpression(TernaryExpression ternary)
+    {
+        return ConditionalExpression(
+            GenerateExpression(ternary.Condition),
+            GenerateExpression(ternary.ThenExpr),
+            GenerateExpression(ternary.ElseExpr)
+        );
+    }
+    
+    private BinaryExpressionSyntax GenerateLogicalExpression(LogicalExpression logical)
+    {
+        var left = GenerateExpression(logical.Left);
+        var right = GenerateExpression(logical.Right);
+        
+        // Add parentheses around arithmetic expressions when used in logical operations
+        if (IsArithmeticExpression(logical.Left))
+        {
+            left = ParenthesizedExpression(left);
+        }
+        if (IsArithmeticExpression(logical.Right))
+        {
+            right = ParenthesizedExpression(right);
+        }
+        
+        var kind = logical.Operator switch
+        {
+            "&&" => SyntaxKind.LogicalAndExpression,
+            "||" => SyntaxKind.LogicalOrExpression,
+            _ => SyntaxKind.LogicalAndExpression
+        };
+        
+        return BinaryExpression(kind, left, right);
+    }
+    
+    private BinaryExpressionSyntax GenerateComparisonExpression(ComparisonExpression comparison)
+    {
+        var left = GenerateExpression(comparison.Left);
+        var right = GenerateExpression(comparison.Right);
+        
+        // Add parentheses around arithmetic expressions when used in comparison operations
+        if (IsArithmeticExpression(comparison.Left))
+        {
+            left = ParenthesizedExpression(left);
+        }
+        if (IsArithmeticExpression(comparison.Right))
+        {
+            right = ParenthesizedExpression(right);
+        }
+        
+        var kind = comparison.Operator switch
+        {
+            "==" => SyntaxKind.EqualsExpression,
+            "!=" => SyntaxKind.NotEqualsExpression,
+            "<" => SyntaxKind.LessThanExpression,
+            ">" => SyntaxKind.GreaterThanExpression,
+            "<=" => SyntaxKind.LessThanOrEqualExpression,
+            ">=" => SyntaxKind.GreaterThanOrEqualExpression,
+            _ => SyntaxKind.EqualsExpression
+        };
+        
+        return BinaryExpression(kind, left, right);
+    }
+    
+    private BinaryExpressionSyntax GenerateArithmeticExpression(ArithmeticExpression arithmetic)
+    {
+        var kind = arithmetic.Operator switch
+        {
+            "+" => SyntaxKind.AddExpression,
+            "-" => SyntaxKind.SubtractExpression,
+            "*" => SyntaxKind.MultiplyExpression,
+            "/" => SyntaxKind.DivideExpression,
+            "%" => SyntaxKind.ModuloExpression,
+            _ => SyntaxKind.AddExpression
+        };
+        
+        return BinaryExpression(
+            kind,
+            GenerateExpression(arithmetic.Left),
+            GenerateExpression(arithmetic.Right)
+        );
+    }
+    
+    private PrefixUnaryExpressionSyntax GenerateUnaryExpression(UnaryExpression unary)
+    {
+        var kind = unary.Operator switch
+        {
+            "!" => SyntaxKind.LogicalNotExpression,
+            "-" => SyntaxKind.UnaryMinusExpression,
+            _ => SyntaxKind.LogicalNotExpression
+        };
+        
+        return PrefixUnaryExpression(kind, GenerateExpression(unary.Operand));
+    }
+    
+    private ExpressionSyntax GenerateListExpression(ListExpression list)
+    {
+        // Generate: new List<T> { element1, element2, ... }
+        var elements = list.Elements.Select(GenerateExpression).ToArray();
+        
+        return ObjectCreationExpression(
+            IdentifierName("List<int>") // For now, assume int lists
+        ).WithInitializer(
+            InitializerExpression(
+                SyntaxKind.CollectionInitializerExpression,
+                SeparatedList<ExpressionSyntax>(elements)
+            )
+        );
+    }
+    
+    private ExpressionSyntax GenerateListAccessExpression(ListAccessExpression listAccess)
+    {
+        // Generate: list[index]
+        return ElementAccessExpression(
+            GenerateExpression(listAccess.List)
+        ).WithArgumentList(
+            BracketedArgumentList(
+                SingletonSeparatedList(
+                    Argument(GenerateExpression(listAccess.Index))
+                )
+            )
+        );
+    }
+    
+    private ExpressionSyntax GenerateOptionExpression(OptionExpression option)
+    {
+        if (option.Type == "Some" && option.Value != null)
+        {
+            // Generate: Option<T>.Some(value)
+            return InvocationExpression(
+                MemberAccessExpression(
+                    SyntaxKind.SimpleMemberAccessExpression,
+                    IdentifierName("Option<object>"), // For now, use object type
+                    IdentifierName("Some")
+                )
+            ).AddArgumentListArguments(Argument(GenerateExpression(option.Value)));
+        }
+        else
+        {
+            // Generate: Option<T>.None<T>()
+            return InvocationExpression(
+                MemberAccessExpression(
+                    SyntaxKind.SimpleMemberAccessExpression,
+                    IdentifierName("Option<object>"),
+                    IdentifierName("None")
+                )
+            );
+        }
+    }
+    
+    private ExpressionSyntax GenerateMatchExpression(MatchExpression match)
+    {
+        // Generate proper match expression with variable binding
+        var valueExpr = GenerateExpression(match.Value);
+        
+        if (match.Cases.Count == 2)
+        {
+            var okCase = match.Cases.FirstOrDefault(c => c.Pattern == "Ok");
+            var errorCase = match.Cases.FirstOrDefault(c => c.Pattern == "Error");
+            
+            if (okCase != null && errorCase != null)
+            {
+                // Generate: result.IsSuccess ? (var okVar = result.Value; okExpression) : (var errorVar = result.Error; errorExpression)
+                var condition = MemberAccessExpression(
+                    SyntaxKind.SimpleMemberAccessExpression,
+                    valueExpr,
+                    IdentifierName("IsSuccess")
+                );
+                
+                // Generate the then expression with variable binding
+                ExpressionSyntax thenExpr;
+                if (okCase.Variable != null && okCase.Body.Count > 0)
+                {
+                    // Create a lambda that binds the variable and executes the body
+                    var valueAccess = MemberAccessExpression(
+                        SyntaxKind.SimpleMemberAccessExpression,
+                        valueExpr,
+                        IdentifierName("Value")
+                    );
+                    
+                    // For now, just substitute the variable name directly in the body
+                    thenExpr = GenerateExpressionWithVariableSubstitution(okCase.Body[0], okCase.Variable, valueAccess);
+                }
+                else
+                {
+                    thenExpr = okCase.Body.Count > 0 ? GenerateExpression(okCase.Body[0]) : LiteralExpression(SyntaxKind.StringLiteralExpression, Literal("ok"));
+                }
+                
+                // Generate the else expression with variable binding
+                ExpressionSyntax elseExpr;
+                if (errorCase.Variable != null && errorCase.Body.Count > 0)
+                {
+                    // Create a lambda that binds the variable and executes the body
+                    var errorAccess = MemberAccessExpression(
+                        SyntaxKind.SimpleMemberAccessExpression,
+                        valueExpr,
+                        IdentifierName("Error")
+                    );
+                    
+                    // For now, just substitute the variable name directly in the body
+                    elseExpr = GenerateExpressionWithVariableSubstitution(errorCase.Body[0], errorCase.Variable, errorAccess);
+                }
+                else
+                {
+                    elseExpr = errorCase.Body.Count > 0 ? GenerateExpression(errorCase.Body[0]) : LiteralExpression(SyntaxKind.StringLiteralExpression, Literal("error"));
+                }
+                
+                return ConditionalExpression(condition, thenExpr, elseExpr);
+            }
+        }
+        
+        // Fallback: just return the first case body
+        if (match.Cases.Count > 0 && match.Cases[0].Body.Count > 0)
+        {
+            return GenerateExpression(match.Cases[0].Body[0]);
+        }
+        
+        return LiteralExpression(SyntaxKind.StringLiteralExpression, Literal("match"));
+    }
+    
+    private ExpressionSyntax GenerateExpressionWithVariableSubstitution(ASTNode expression, string variableName, ExpressionSyntax valueExpression)
+    {
+        // Simple variable substitution - replace identifiers matching the variable name
+        return expression switch
+        {
+            Identifier id when id.Name == variableName => valueExpression,
+            BinaryExpression binary => BinaryExpression(
+                binary.Operator switch
+                {
+                    "+" => SyntaxKind.AddExpression,
+                    "-" => SyntaxKind.SubtractExpression,
+                    "*" => SyntaxKind.MultiplyExpression,
+                    "/" => SyntaxKind.DivideExpression,
+                    "==" => SyntaxKind.EqualsExpression,
+                    "!=" => SyntaxKind.NotEqualsExpression,
+                    "<" => SyntaxKind.LessThanExpression,
+                    ">" => SyntaxKind.GreaterThanExpression,
+                    "<=" => SyntaxKind.LessThanOrEqualExpression,
+                    ">=" => SyntaxKind.GreaterThanOrEqualExpression,
+                    _ => SyntaxKind.AddExpression
+                },
+                GenerateExpressionWithVariableSubstitution(binary.Left, variableName, valueExpression),
+                GenerateExpressionWithVariableSubstitution(binary.Right, variableName, valueExpression)
+            ),
+            MemberAccessExpression member => MemberAccessExpression(
+                SyntaxKind.SimpleMemberAccessExpression,
+                GenerateExpressionWithVariableSubstitution(member.Object, variableName, valueExpression),
+                IdentifierName(member.Member == "length" ? "Count" : member.Member)
+            ),
+            CallExpression call => InvocationExpression(
+                call.Name.Contains('.') ? 
+                    ParseExpression(call.Name) : 
+                    IdentifierName(call.Name)
+            ).AddArgumentListArguments(
+                call.Arguments.Select(arg => Argument(GenerateExpressionWithVariableSubstitution(arg, variableName, valueExpression))).ToArray()
+            ),
+            _ => GenerateExpression(expression)
+        };
+    }
+    
+    private void ProcessImportStatement(ImportStatement import)
+    {
+        // Handle specific imports like: import Math.{add, multiply}
+        if (import.SpecificImports != null)
+        {
+            var moduleNamespace = $"Cadenza.Modules.{import.ModuleName}.{import.ModuleName}";
+            
+            foreach (var symbol in import.SpecificImports)
+            {
+                // Map imported symbol to fully qualified C# name
+                _importedSymbols[symbol] = $"{moduleNamespace}.{symbol}";
+            }
+        }
+        // Handle wildcard imports like: import Math.*
+        else if (import.IsWildcard)
+        {
+            // Add the module namespace to using statements so all symbols are available
+            var moduleNamespace = $"Cadenza.Modules.{import.ModuleName}";
+            if (!_usingStatements.Contains(moduleNamespace))
+            {
+                _usingStatements.Add(moduleNamespace);
+            }
+        }
+    }
+}
+
+// =============================================================================
+// COMPILATION RECORDS
+// =============================================================================
+
+/// <summary>
+/// Result of a direct compilation operation
+/// </summary>
+public record CompilationResult(
+    bool Success,
+    IEnumerable<Diagnostic> Diagnostics,
+    string? AssemblyPath = null,
+    TimeSpan? CompilationTime = null
+);
+
+/// <summary>
+/// Options for direct compilation
+/// </summary>
+public record CompilationOptions(
+    string SourceFile,
+    string OutputPath,
+    OutputKind OutputKind = OutputKind.ConsoleApplication,
+    bool OptimizeCode = true,
+    bool IncludeDebugSymbols = false,
+    string[]? AdditionalReferences = null
+);
+
+// =============================================================================
+// DIRECT COMPILER
+// =============================================================================
+
+/// <summary>
+/// Direct compiler that generates assemblies from Cadenza source using Roslyn
+/// </summary>
+public class DirectCompiler
+{
+    private readonly CadenzaTranspiler _transpiler;
+    private readonly CompilationCache _cache;
+
+    public DirectCompiler()
+    {
+        _transpiler = new CadenzaTranspiler();
+        _cache = new CompilationCache();
+    }
+
+    /// <summary>
+    /// Compiles Cadenza source directly to an assembly
+    /// </summary>
+    public async Task<CompilationResult> CompileToAssemblyAsync(CompilationOptions options)
+    {
+        var startTime = DateTime.UtcNow;
+        
+        try
+        {
+            // Step 1: Parse Cadenza source to AST
+            var source = await File.ReadAllTextAsync(options.SourceFile);
+            var lexer = new CadenzaLexer(source);
+            var tokens = lexer.ScanTokens();
+            var parser = new CadenzaParser(tokens);
+            var ast = parser.Parse();
+
+            // Step 2: Generate C# syntax tree
+            var generator = new CSharpGenerator();
+            var syntaxTree = generator.GenerateFromAST(ast);
+
+            // Step 3: Create compilation with references
+            var compilation = CreateCompilation(syntaxTree, options);
+
+            // Step 4: Emit assembly
+            var emitResult = compilation.Emit(options.OutputPath);
+
+            var compilationTime = DateTime.UtcNow - startTime;
+
+            return new CompilationResult(
+                Success: emitResult.Success,
+                Diagnostics: emitResult.Diagnostics,
+                AssemblyPath: emitResult.Success ? options.OutputPath : null,
+                CompilationTime: compilationTime
+            );
+        }
+        catch (Exception ex)
+        {
+            var compilationTime = DateTime.UtcNow - startTime;
+            var diagnostic = Diagnostic.Create(
+                new DiagnosticDescriptor(
+                    "FL0001",
+                    "Compilation Error",
+                    ex.Message,
+                    "Compiler",
+                    DiagnosticSeverity.Error,
+                    true
+                ),
+                Location.None
+            );
+
+            return new CompilationResult(
+                Success: false,
+                Diagnostics: new[] { diagnostic },
+                CompilationTime: compilationTime
+            );
+        }
+    }
+
+    /// <summary>
+    /// Compiles and immediately executes the Cadenza program
+    /// </summary>
+    public async Task<(CompilationResult CompilationResult, int? ExitCode)> CompileAndRunAsync(CompilationOptions options)
+    {
+        var compilationResult = await CompileToAssemblyAsync(options);
+        
+        if (!compilationResult.Success || compilationResult.AssemblyPath == null)
+        {
+            return (compilationResult, null);
+        }
+
+        try
+        {
+            // Load and execute the assembly
+            var assembly = Assembly.LoadFrom(compilationResult.AssemblyPath);
+            var entryPoint = assembly.EntryPoint;
+
+            if (entryPoint == null)
+            {
+                return (compilationResult, null);
+            }
+
+            var result = entryPoint.Invoke(null, new object[] { Array.Empty<string>() });
+            var exitCode = result is int code ? code : 0;
+
+            return (compilationResult, exitCode);
+        }
+        catch (Exception ex)
+        {
+            var diagnostic = Diagnostic.Create(
+                new DiagnosticDescriptor(
+                    "FL0002",
+                    "Execution Error",
+                    ex.Message,
+                    "Runtime",
+                    DiagnosticSeverity.Error,
+                    true
+                ),
+                Location.None
+            );
+
+            var updatedResult = compilationResult with
+            {
+                Success = false,
+                Diagnostics = compilationResult.Diagnostics.Append(diagnostic)
+            };
+
+            return (updatedResult, null);
+        }
+    }
+
+    /// <summary>
+    /// Creates a CSharpCompilation with proper references and options
+    /// </summary>
+    private CSharpCompilation CreateCompilation(SyntaxTree syntaxTree, CompilationOptions options)
+    {
+        var references = GetDefaultReferences();
+        
+        if (options.AdditionalReferences != null)
+        {
+            var additionalRefs = options.AdditionalReferences
+                .Select(path => MetadataReference.CreateFromFile(path));
+            references = references.Concat(additionalRefs).ToArray();
+        }
+
+        var compilationOptions = new CSharpCompilationOptions(
+            outputKind: options.OutputKind,
+            optimizationLevel: options.OptimizeCode ? OptimizationLevel.Release : OptimizationLevel.Debug,
+            allowUnsafe: false,
+            platform: Platform.AnyCpu
+        );
+
+        var assemblyName = Path.GetFileNameWithoutExtension(options.OutputPath);
+        
+        return CSharpCompilation.Create(
+            assemblyName: assemblyName,
+            syntaxTrees: new[] { syntaxTree },
+            references: references,
+            options: compilationOptions
+        );
+    }
+
+    /// <summary>
+    /// Gets the default .NET references needed for Cadenza programs
+    /// </summary>
+    private MetadataReference[] GetDefaultReferences()
+    {
+        var references = new List<MetadataReference>
+        {
+            // Core .NET references
+            MetadataReference.CreateFromFile(typeof(object).Assembly.Location),
+            MetadataReference.CreateFromFile(typeof(Console).Assembly.Location),
+            MetadataReference.CreateFromFile(typeof(System.Collections.Generic.List<>).Assembly.Location),
+            MetadataReference.CreateFromFile(typeof(System.Linq.Enumerable).Assembly.Location),
+            MetadataReference.CreateFromFile(typeof(System.Runtime.CompilerServices.RuntimeHelpers).Assembly.Location),
+            
+            // System.Runtime reference (needed for modern .NET)
+            MetadataReference.CreateFromFile(Assembly.Load("System.Runtime").Location),
+            
+            // System.Collections reference
+            MetadataReference.CreateFromFile(Assembly.Load("System.Collections").Location),
+            
+            // System.Text reference (for string operations)
+            MetadataReference.CreateFromFile(Assembly.Load("System.Text.RegularExpressions").Location)
+        };
+        
+        // Add Cadenza.Runtime reference if it exists in the same assembly
+        try
+        {
+            var currentAssembly = Assembly.GetExecutingAssembly();
+            references.Add(MetadataReference.CreateFromFile(currentAssembly.Location));
+        }
+        catch (Exception)
+        {
+            // If we can't load the runtime, continue without it
+        }
+        
+        return references.ToArray();
+    }
+}
+
+// =============================================================================
+// COMPILATION CACHE
+// =============================================================================
+
+/// <summary>
+/// Caches compilation objects for performance optimization
+/// </summary>
+public class CompilationCache
+{
+    private readonly Dictionary<string, CSharpCompilation> _compilationCache = new();
+    private readonly Dictionary<string, DateTime> _lastModified = new();
+
+    public bool TryGetCachedCompilation(string sourceFile, out CSharpCompilation? compilation)
+    {
+        compilation = null;
+
+        if (!_compilationCache.ContainsKey(sourceFile))
+            return false;
+
+        var fileInfo = new FileInfo(sourceFile);
+        if (!fileInfo.Exists)
+            return false;
+
+        if (_lastModified.ContainsKey(sourceFile) && 
+            _lastModified[sourceFile] >= fileInfo.LastWriteTime)
+        {
+            compilation = _compilationCache[sourceFile];
+            return true;
+        }
+
+        // File has been modified, remove from cache
+        _compilationCache.Remove(sourceFile);
+        _lastModified.Remove(sourceFile);
+        return false;
+    }
+
+    public void CacheCompilation(string sourceFile, CSharpCompilation compilation)
+    {
+        var fileInfo = new FileInfo(sourceFile);
+        if (!fileInfo.Exists) return;
+
+        _compilationCache[sourceFile] = compilation;
+        _lastModified[sourceFile] = fileInfo.LastWriteTime;
+    }
+
+    public void ClearCache()
+    {
+        _compilationCache.Clear();
+        _lastModified.Clear();
+    }
+}
+
+// =============================================================================
+// DIRECT COMPILER CLI
+// =============================================================================
+
+/// <summary>
+/// Enhanced CLI program with direct compilation support
+/// </summary>
+public class DirectCompilerCLI
+{
+    private readonly DirectCompiler _compiler;
+
+    public DirectCompilerCLI()
+    {
+        _compiler = new DirectCompiler();
+    }
+
+    /// <summary>
+    /// Enhanced main method with direct compilation support
+    /// </summary>
+    public async Task<int> RunAsync(string[] args)
+    {
+        try
+        {
+            var options = ParseArguments(args);
+            
+            if (options == null)
+            {
+                ShowHelp();
+                return 1;
+            }
+
+            if (options.ShowHelp)
+            {
+                ShowHelp();
+                return 0;
+            }
+
+            if (options.ShowVersion)
+            {
+                Console.WriteLine("Cadenza Direct Compiler v1.0.0");
+                return 0;
+            }
+
+            if (options.CompileMode)
+            {
+                return await HandleCompileMode(options);
+            }
+            else
+            {
+                return await HandleTranspileMode(options);
+            }
+        }
+        catch (Exception ex)
+        {
+            Console.Error.WriteLine($"Error: {ex.Message}");
+            return 1;
+        }
+    }
+
+    private async Task<int> HandleCompileMode(CLIOptions options)
+    {
+        // Handle project compilation mode
+        if (options.ProjectMode)
+        {
+            return await HandleProjectMode(options);
+        }
+
+        var compilationOptions = new CompilationOptions(
+            SourceFile: options.InputFile!,
+            OutputPath: options.OutputFile ?? GetDefaultOutputPath(options.InputFile!, options.Library),
+            OutputKind: options.Library ? OutputKind.DynamicallyLinkedLibrary : OutputKind.ConsoleApplication,
+            OptimizeCode: !options.Debug,
+            IncludeDebugSymbols: options.Debug
+        );
+
+        if (options.Run)
+        {
+            var (result, exitCode) = await _compiler.CompileAndRunAsync(compilationOptions);
+            
+            if (!result.Success)
+            {
+                DisplayCompilationErrors(result.Diagnostics);
+                return 1;
+            }
+
+            Console.WriteLine($"Compilation successful: {compilationOptions.OutputPath}");
+            Console.WriteLine($"Compilation time: {result.CompilationTime?.TotalMilliseconds:F2}ms");
+            
+            if (exitCode.HasValue)
+            {
+                Console.WriteLine($"Program exited with code: {exitCode.Value}");
+                return exitCode.Value;
+            }
+            
+            return 0;
+        }
+        else
+        {
+            var result = await _compiler.CompileToAssemblyAsync(compilationOptions);
+            
+            if (!result.Success)
+            {
+                DisplayCompilationErrors(result.Diagnostics);
+                return 1;
+            }
+
+            Console.WriteLine($"Compilation successful: {compilationOptions.OutputPath}");
+            Console.WriteLine($"Compilation time: {result.CompilationTime?.TotalMilliseconds:F2}ms");
+            return 0;
+        }
+    }
+
+
+    private async Task<int> HandleTranspileMode(CLIOptions options)
+    {
+        // Use transpiler with automatic UI component detection
+        var transpiler = new CadenzaTranspiler();
+        
+        await transpiler.TranspileAsync(options.InputFile!, options.OutputFile);
+        Console.WriteLine($"Successfully transpiled {options.InputFile} -> {options.OutputFile}");
+        
+        return 0;
+    }
+
+    private void DisplayCompilationErrors(IEnumerable<Diagnostic> diagnostics)
+    {
+        var errors = diagnostics.Where(d => d.Severity == DiagnosticSeverity.Error);
+        
+        foreach (var error in errors)
+        {
+            Console.Error.WriteLine($"Error: {error.GetMessage()}");
+            
+            if (error.Location != Location.None)
+            {
+                var lineSpan = error.Location.GetLineSpan();
+                Console.Error.WriteLine($"  at line {lineSpan.StartLinePosition.Line + 1}, column {lineSpan.StartLinePosition.Character + 1}");
+            }
+        }
+    }
+
+    private async Task<int> HandleProjectMode(CLIOptions options)
+    {
+        var projectCompiler = new ProjectCompiler();
+        
+        try
+        {
+            if (options.Verbose)
+            {
+                Console.WriteLine("Starting project compilation...");
+            }
+            
+            var result = await projectCompiler.CompileProjectAsync(options);
+            
+            if (result.Success)
+            {
+                Console.WriteLine($"✅ Project compiled successfully");
+                Console.WriteLine($"   Output: {result.OutputPath}");
+                Console.WriteLine($"   Files: {result.FilesCompiled}");
+                Console.WriteLine($"   Time: {result.CompilationTime.TotalMilliseconds:F0}ms");
+                
+                if (result.Warnings.Count > 0)
+                {
+                    Console.WriteLine($"   Warnings: {result.Warnings.Count}");
+                    if (options.Verbose)
+                    {
+                        foreach (var warning in result.Warnings)
+                        {
+                            Console.WriteLine($"     Warning: {warning}");
+                        }
+                    }
+                }
+                
+                return 0;
+            }
+            else
+            {
+                Console.Error.WriteLine("❌ Project compilation failed");
+                foreach (var error in result.Errors)
+                {
+                    Console.Error.WriteLine($"   Error: {error}");
+                }
+                return 1;
+            }
+        }
+        catch (Exception ex)
+        {
+            Console.Error.WriteLine($"❌ Project compilation failed: {ex.Message}");
+            if (options.Verbose)
+            {
+                Console.Error.WriteLine($"Stack trace: {ex.StackTrace}");
+            }
+            return 1;
+        }
+    }
+
+    private string GetDefaultOutputPath(string inputFile, bool isLibrary)
+    {
+        var nameWithoutExtension = Path.GetFileNameWithoutExtension(inputFile);
+        var extension = isLibrary ? ".dll" : ".exe";
+        return nameWithoutExtension + extension;
+    }
+
+    private CLIOptions? ParseArguments(string[] args)
+    {
+        if (args.Length == 0)
+            return new CLIOptions { ShowHelp = true };
+
+        var options = new CLIOptions();
+        
+        for (int i = 0; i < args.Length; i++)
+        {
+            switch (args[i])
+            {
+                case "--help":
+                case "-h":
+                    options.ShowHelp = true;
+                    return options;
+                
+                case "--version":
+                case "-v":
+                    options.ShowVersion = true;
+                    return options;
+                
+                case "--compile":
+                case "-c":
+                    options.CompileMode = true;
+                    break;
+                
+                case "--run":
+                case "-r":
+                    options.Run = true;
+                    options.CompileMode = true; // --run implies --compile
+                    break;
+                
+                case "--library":
+                case "-l":
+                    options.Library = true;
+                    break;
+                
+                case "--debug":
+                case "-d":
+                    options.Debug = true;
+                    break;
+                
+                case "--project":
+                case "-p":
+                    options.ProjectMode = true;
+                    options.CompileMode = true; // --project implies --compile
+                    break;
+                
+                case "--config":
+                    if (i + 1 < args.Length)
+                    {
+                        options.ConfigFile = args[++i];
+                    }
+                    break;
+                
+                case "--incremental":
+                    options.Incremental = true;
+                    break;
+                
+                case "--clean":
+                    options.Clean = true;
+                    break;
+                
+                case "--verbose":
+                    options.Verbose = true;
+                    break;
+                
+                case "--framework":
+                    if (i + 1 < args.Length)
+                    {
+                        options.Framework = args[++i];
+                    }
+                    break;
+                
+                case "--output":
+                case "-o":
+                    if (i + 1 < args.Length)
+                    {
+                        options.OutputFile = args[++i];
+                    }
+                    break;
+                
+                
+                default:
+                    if (!args[i].StartsWith('-'))
+                    {
+                        if (options.InputFile == null)
+                        {
+                            options.InputFile = args[i];
+                        }
+                        else if (options.OutputFile == null && !options.CompileMode)
+                        {
+                            options.OutputFile = args[i];
+                        }
+                    }
+                    break;
+            }
+        }
+
+        // Validation
+        if (options.InputFile == null && !options.ShowHelp && !options.ShowVersion && !options.ProjectMode)
+        {
+            Console.Error.WriteLine("Error: Input file required");
+            return null;
+        }
+
+        // Set default output file for transpile mode
+        if (!options.CompileMode && options.OutputFile == null && options.InputFile != null)
+        {
+            options.OutputFile = Path.ChangeExtension(options.InputFile, ".cs");
+        }
+
+        return options;
+    }
+
+    private void ShowHelp()
+    {
+        Console.WriteLine("Cadenza Direct Compiler - Transpilation and Direct Compilation");
+        Console.WriteLine();
+        Console.WriteLine("Usage:");
+        Console.WriteLine("  Transpile (default):");
+        Console.WriteLine("    cadenzac-core <input.cdz> [<output.cs>]");
+        Console.WriteLine();
+        Console.WriteLine("  Direct compilation:");
+        Console.WriteLine("    cadenzac-core --compile <input.cdz> [--output <output.exe>]");
+        Console.WriteLine("    cadenzac-core --run <input.cdz>");
+        Console.WriteLine("    cadenzac-core --library <input.cdz> [--output <output.dll>]");
+        Console.WriteLine();
+        Console.WriteLine("  Project compilation:");
+        Console.WriteLine("    cadenzac-core --project [--config <cadenzac.json>] [--output <output.exe>]");
+        Console.WriteLine();
+        Console.WriteLine("Options:");
+        Console.WriteLine("  --compile, -c    Compile directly to assembly (default: transpile)");
+        Console.WriteLine("  --run, -r        Compile and run immediately");
+        Console.WriteLine("  --library, -l    Generate library (.dll) instead of executable");
+        Console.WriteLine("  --debug, -d      Include debug symbols and disable optimizations");
+        Console.WriteLine("  --output, -o     Specify output file path");
+        Console.WriteLine("  --project, -p    Compile multi-file project");
+        Console.WriteLine("  --config         Path to cadenzac.json configuration file");
+        Console.WriteLine("  --verbose        Show detailed compilation output");
+        Console.WriteLine("  --help, -h       Show this help message");
+        Console.WriteLine("  --version, -v    Show version information");
+        Console.WriteLine();
+        Console.WriteLine("Examples:");
+        Console.WriteLine("  # Transpile to C#");
+        Console.WriteLine("  cadenzac-core hello.cdz hello.cs");
+        Console.WriteLine();
+        Console.WriteLine("  # Direct compilation");
+        Console.WriteLine("  cadenzac-core --compile hello.cdz");
+        Console.WriteLine("  cadenzac-core --compile hello.cdz --output hello.exe");
+        Console.WriteLine();
+        Console.WriteLine("  # Compile and run");
+        Console.WriteLine("  cadenzac-core --run hello.cdz");
+        Console.WriteLine();
+        Console.WriteLine("  # Generate library");
+        Console.WriteLine("  cadenzac-core --library math.cdz --output math.dll");
+        Console.WriteLine();
+        Console.WriteLine("  # Project compilation");
+        Console.WriteLine("  cadenzac-core --project");
+        Console.WriteLine("  cadenzac-core --project --verbose --output MyApp.exe");
+    }
+}
+
+// =============================================================================
+// CLI OPTIONS
+// =============================================================================
+
+/// <summary>
+/// CLI options parsed from command line arguments
+/// </summary>
+public class CLIOptions
+{
+    public string? InputFile { get; set; }
+    public string? OutputFile { get; set; }
+    public bool CompileMode { get; set; }
+    public bool Run { get; set; }
+    public bool Library { get; set; }
+    public bool Debug { get; set; }
+    public bool ShowHelp { get; set; }
+    public bool ShowVersion { get; set; }
+    
+    // Project compilation options
+    public bool ProjectMode { get; set; }
+    public string? ConfigFile { get; set; }
+    public bool Incremental { get; set; }
+    public bool Clean { get; set; }
+    public bool Verbose { get; set; }
+    public string? Framework { get; set; }
+}
+
+// =============================================================================
+// BLAZOR GENERATOR
+// =============================================================================
+
+public class BlazorGenerator
+{
+    public string GenerateBlazorComponent(ComponentDeclaration component)
+    {
+        var razor = new System.Text.StringBuilder();
+        
+        // Add page directive if this is a page component
+        if (component.Parameters.Any())
+        {
+            razor.AppendLine($"@page \"/{component.Name.ToLowerInvariant()}\"");
+        }
+        
+        // Add using statements
+        razor.AppendLine("@using Microsoft.AspNetCore.Components");
+        razor.AppendLine("@using Microsoft.AspNetCore.Components.Web");
+        razor.AppendLine();
+        
+        // Generate render block (HTML markup)
+        razor.AppendLine(GenerateRenderBlock(component.RenderBlock));
+        razor.AppendLine();
+        
+        // Generate code block
+        razor.AppendLine("@code {");
+        
+        // Add parameters
+        foreach (var param in component.Parameters)
+        {
+            razor.AppendLine($"    [Parameter] public {MapCadenzaTypeToCSharp(param.Type)} {param.Name} {{ get; set; }} = default({MapCadenzaTypeToCSharp(param.Type)});");
+        }
+        
+        if (component.Parameters.Any())
+        {
+            razor.AppendLine();
+        }
+        
+        // Add state variables
+        if (component.State?.Any() == true)
+        {
+            foreach (var state in component.State)
+            {
+                var defaultValue = state.InitialValue != null ? GenerateBlazorExpression(state.InitialValue) : GetDefaultValue(state.Type);
+                razor.AppendLine($"    private {MapCadenzaTypeToCSharp(state.Type)} {state.Name} = {defaultValue};");
+            }
+            razor.AppendLine();
+        }
+        
+        // Add OnInitialized method if component has OnMount
+        if (component.OnMount != null)
+        {
+            razor.AppendLine("    protected override void OnInitialized()");
+            razor.AppendLine("    {");
+            razor.AppendLine("        base.OnInitialized();");
+            razor.AppendLine(GenerateBlazorStatements(component.OnMount));
+            razor.AppendLine("    }");
+            razor.AppendLine();
+        }
+        
+        // Add event handlers
+        if (component.Events?.Any() == true)
+        {
+            foreach (var eventHandler in component.Events)
+            {
+                razor.AppendLine($"    private void {ToPascalCase(eventHandler.Name)}({GenerateParameterList(eventHandler.Parameters)})");
+                razor.AppendLine("    {");
+                
+                foreach (var statement in eventHandler.Body)
+                {
+                    razor.AppendLine($"        {GenerateBlazorStatements(statement)}");
+                }
+                
+                razor.AppendLine("    }");
+                razor.AppendLine();
+            }
+        }
+        
+        razor.AppendLine("}");
+        
+        return razor.ToString();
+    }
+    
+    private string GenerateRenderBlock(ASTNode renderBlock)
+    {
+        return renderBlock switch
+        {
+            UIElement element => GenerateUIElement(element),
+            ComponentInstance component => GenerateComponentInstance(component),
+            ConditionalRender conditional => GenerateConditionalRender(conditional),
+            IterativeRender iterative => GenerateIterativeRender(iterative),
+            _ => GenerateBlazorExpression(renderBlock)
+        };
+    }
+    
+    private string GenerateUIElement(UIElement element)
+    {
+        var html = new System.Text.StringBuilder();
+        
+        // Map Cadenza element names to HTML tags
+        var htmlTag = MapCadenzaElementToHtml(element.Tag);
+        
+        html.Append($"<{htmlTag}");
+        
+        // Add attributes
+        foreach (var attr in element.Attributes)
+        {
+            var attrName = MapCadenzaAttributeToHtml(attr.Name);
+            var attrValue = GenerateBlazorExpression(attr.Value);
+            
+            if (attr.Name.StartsWith("on_"))
+            {
+                // Event handler
+                var eventName = attr.Name.Replace("on_", "@on");
+                html.Append($" {eventName}=\"{attrValue}\"");
+            }
+            else if (attr.Name == "text")
+            {
+                // Text content - handle specially
+                html.Append($">{attrValue}</{htmlTag}>");
+                return html.ToString();
+            }
+            else
+            {
+                html.Append($" {attrName}=\"{attrValue}\"");
+            }
+        }
+        
+        if (element.Children.Any())
+        {
+            html.Append(">");
+            
+            foreach (var child in element.Children)
+            {
+                html.Append(GenerateRenderBlock(child));
+            }
+            
+            html.Append($"</{htmlTag}>");
+        }
+        else
+        {
+            html.Append(" />");
+        }
+        
+        return html.ToString();
+    }
+    
+    private string GenerateComponentInstance(ComponentInstance component)
+    {
+        var html = new System.Text.StringBuilder();
+        
+        html.Append($"<{component.Name}");
+        
+        // Add props
+        foreach (var prop in component.Props)
+        {
+            var propValue = GenerateBlazorExpression(prop.Value);
+            html.Append($" {prop.Name}=\"{propValue}\"");
+        }
+        
+        if (component.Children?.Any() == true)
+        {
+            html.Append(">");
+            
+            foreach (var child in component.Children)
+            {
+                html.Append(GenerateRenderBlock(child));
+            }
+            
+            html.Append($"</{component.Name}>");
+        }
+        else
+        {
+            html.Append(" />");
+        }
+        
+        return html.ToString();
+    }
+    
+    private string GenerateConditionalRender(ConditionalRender conditional)
+    {
+        var html = new System.Text.StringBuilder();
+        
+        html.AppendLine($"@if ({GenerateBlazorExpression(conditional.Condition)})");
+        html.AppendLine("{");
+        
+        foreach (var item in conditional.ThenBody)
+        {
+            html.AppendLine($"    {GenerateRenderBlock(item)}");
+        }
+        
+        html.AppendLine("}");
+        
+        if (conditional.ElseBody?.Any() == true)
+        {
+            html.AppendLine("else");
+            html.AppendLine("{");
+            
+            foreach (var item in conditional.ElseBody)
+            {
+                html.AppendLine($"    {GenerateRenderBlock(item)}");
+            }
+            
+            html.AppendLine("}");
+        }
+        
+        return html.ToString();
+    }
+    
+    private string GenerateIterativeRender(IterativeRender iterative)
+    {
+        var html = new System.Text.StringBuilder();
+        
+        var condition = iterative.Condition != null ? $" where {GenerateBlazorExpression(iterative.Condition)}" : "";
+        html.AppendLine($"@foreach (var {iterative.Variable} in {GenerateBlazorExpression(iterative.Collection)}{condition})");
+        html.AppendLine("{");
+        
+        foreach (var item in iterative.Body)
+        {
+            html.AppendLine($"    {GenerateRenderBlock(item)}");
+        }
+        
+        html.AppendLine("}");
+        
+        return html.ToString();
+    }
+    
+    private string GenerateBlazorExpression(ASTNode expression)
+    {
+        return expression switch
+        {
+            Identifier id => id.Name,
+            NumberLiteral num => num.Value.ToString(),
+            StringLiteral str => $"\"{str.Value}\"",
+            BooleanLiteral boolLit => boolLit.Value.ToString().ToLower(),
+            StringInterpolation interpolation => GenerateStringInterpolation(interpolation),
+            BinaryExpression binary => $"{GenerateBlazorExpression(binary.Left)} {binary.Operator} {GenerateBlazorExpression(binary.Right)}",
+            CallExpression call => $"{call.Name}({string.Join(", ", call.Arguments.Select(GenerateBlazorExpression))})",
+            MethodCallExpression method => $"{GenerateBlazorExpression(method.Object)}.{method.Method}({string.Join(", ", method.Arguments.Select(GenerateBlazorExpression))})",
+            _ => expression.ToString() ?? ""
+        };
+    }
+    
+    private string GenerateStringInterpolation(StringInterpolation interpolation)
+    {
+        var result = new System.Text.StringBuilder();
+        result.Append("$\"");
+        
+        foreach (var part in interpolation.Parts)
+        {
+            if (part is StringLiteral str)
+            {
+                result.Append(str.Value);
+            }
+            else
+            {
+                result.Append("{");
+                result.Append(GenerateBlazorExpression(part));
+                result.Append("}");
+            }
+        }
+        
+        result.Append("\"");
+        return result.ToString();
+    }
+    
+    private string GenerateBlazorStatements(ASTNode statement)
+    {
+        return statement switch
+        {
+            CallExpression call when call.Name == "set_state" => GenerateSetStateCall(call),
+            CallExpression call => $"{GenerateBlazorExpression(call)};",
+            _ => $"{GenerateBlazorExpression(statement)};"
+        };
+    }
+    
+    private string GenerateSetStateCall(CallExpression call)
+    {
+        if (call.Arguments.Count >= 2)
+        {
+            var stateName = GenerateBlazorExpression(call.Arguments[0]);
+            var stateValue = GenerateBlazorExpression(call.Arguments[1]);
+            return $"{stateName} = {stateValue};";
+        }
+        return "";
+    }
+    
+    private string MapCadenzaElementToHtml(string elementName)
+    {
+        return elementName switch
+        {
+            "container" => "div",
+            "heading" => "h1",
+            "button" => "button",
+            "text_input" => "input",
+            "select_dropdown" => "select",
+            _ => elementName
+        };
+    }
+    
+    private string MapCadenzaAttributeToHtml(string attributeName)
+    {
+        return attributeName switch
+        {
+            "class" => "class",
+            "text" => "text",
+            "level" => "level",
+            "disabled" => "disabled",
+            _ => attributeName
+        };
+    }
+    
+    private string MapCadenzaTypeToCSharp(string flowLangType)
+    {
+        return flowLangType switch
+        {
+            "string" => "string",
+            "int" => "int",
+            "bool" => "bool",
+            "float" => "float",
+            "double" => "double",
+            "Option<string>" => "string?",
+            "Option<int>" => "int?",
+            "Option<bool>" => "bool?",
+            "List<string>" => "List<string>",
+            "List<int>" => "List<int>",
+            _ => flowLangType
+        };
+    }
+    
+    private string GetDefaultValue(string type)
+    {
+        return type switch
+        {
+            "string" => "\"\"",
+            "int" => "0",
+            "bool" => "false",
+            "float" => "0.0f",
+            "double" => "0.0",
+            _ when type.StartsWith("Option<") => "null",
+            _ when type.StartsWith("List<") => $"new {MapCadenzaTypeToCSharp(type)}()",
+            _ => "default"
+        };
+    }
+    
+    private string GenerateParameterList(List<Parameter> parameters)
+    {
+        return string.Join(", ", parameters.Select(p => $"{MapCadenzaTypeToCSharp(p.Type)} {p.Name}"));
+    }
+    
+    private string ToPascalCase(string input)
+    {
+        if (string.IsNullOrEmpty(input))
+            return input;
+        
+        return char.ToUpper(input[0]) + input.Substring(1);
+    }
+}
+
+// =============================================================================
+// FLOW CORE PROGRAM
+// =============================================================================
+
+public class FlowCoreProgram
+{
+    public static async Task<int> RunAsync(string[] args)
+    {
+        var cli = new DirectCompilerCLI();
+        return await cli.RunAsync(args);
+    }
 }