<<<<<<< HEAD
using System;
using System.Collections.Generic;
using System.Text;

namespace Cadenza.Core;

public class CadenzaLexer
{
    private readonly string _source;
    private readonly List<Token> _tokens = new();
    private int _start = 0;
    private int _current = 0;
    private int _line = 1;
    private int _column = 1;

    private static readonly Dictionary<string, TokenType> Keywords = new()
    {
        {"function", TokenType.Function},
        {"return", TokenType.Return},
        {"if", TokenType.If},
        {"else", TokenType.Else},
        {"effects", TokenType.Effects},
        {"pure", TokenType.Pure},
        {"true", TokenType.Bool},
        {"false", TokenType.Bool},
        {"null", TokenType.Identifier}, // For now, handle null as an identifier
        {"uses", TokenType.Uses},
        {"Result", TokenType.Result},
        {"Ok", TokenType.Ok},
        {"Error", TokenType.Error},
        {"let", TokenType.Let},
        {"Some", TokenType.Some},
        {"None", TokenType.None},
        {"match", TokenType.Match},
        {"guard", TokenType.Guard},
        {"module", TokenType.Module},
        {"import", TokenType.Import},
        {"export", TokenType.Export},
        {"from", TokenType.From},
        {"component", TokenType.Component},
        {"state", TokenType.State},
        {"events", TokenType.Events},
        {"render", TokenType.Render},
        {"on_mount", TokenType.OnMount},
        {"event_handler", TokenType.EventHandler},
        {"declare_state", TokenType.DeclareState},
        {"app_state", TokenType.AppState},
        {"action", TokenType.Action},
        {"updates", TokenType.Updates},
        {"api_client", TokenType.ApiClient},
        {"endpoint", TokenType.Endpoint},
        {"for", TokenType.For},
        {"in", TokenType.In},
        {"where", TokenType.Where},
        {"Database", TokenType.Database},
        {"Network", TokenType.Network},
        {"Logging", TokenType.Logging},
        {"FileSystem", TokenType.FileSystem},
        {"Memory", TokenType.Memory},
        {"IO", TokenType.IO},
        {"int", TokenType.Int},
        {"string", TokenType.String_Type},
        {"bool", TokenType.Bool},
        {"List", TokenType.List},
        {"Option", TokenType.Option}
    };

    public CadenzaLexer(string source)
    {
        _source = source;
    }

    public List<Token> ScanTokens()
    {
        while (!IsAtEnd())
        {
            _start = _current;
            ScanToken();
        }

        _tokens.Add(new Token(TokenType.EOF, "", null, _line, _column));
        return _tokens;
    }

    private bool IsAtEnd() => _current >= _source.Length;

    private void ScanToken()
    {
        char c = Advance();
        
        switch (c)
        {
            case ' ':
            case '\r':
            case '\t':
                _column++;
                break;
            case '\n':
                _line++;
                _column = 1;
                break;
            case '(':
                _column++;
                AddToken(TokenType.LeftParen);
                break;
            case ')':
                _column++;
                AddToken(TokenType.RightParen);
                break;
            case '{':
                _column++;
                AddToken(TokenType.LeftBrace);
                break;
            case '}':
                _column++;
                AddToken(TokenType.RightBrace);
                break;
            case '[':
                _column++;
                AddToken(TokenType.LeftBracket);
                break;
            case ']':
                _column++;
                AddToken(TokenType.RightBracket);
                break;
            case ',':
                _column++;
                AddToken(TokenType.Comma);
                break;
            case ';':
                _column++;
                AddToken(TokenType.Semicolon);
                break;
            case ':':
                _column++;
                AddToken(TokenType.Colon);
                break;
            case '+':
                _column++;
                AddToken(TokenType.Plus);
                break;
            case '*':
                _column++;
                AddToken(TokenType.Multiply);
                break;
            case '/':
                if (Match('/'))
                {
                    _column += 2; // For the //
                    // Line comment
                    while (Peek() != '\n' && !IsAtEnd()) 
                    {
                        _column++;
                        Advance();
                    }
                }
                else if (Match('*'))
                {
                    _column += 2; // For the /*
                    // Check for specification block comment
                    ScanSpecificationOrComment();
                }
                else
                {
                    _column++;
                    AddToken(TokenType.Divide);
                }
                break;
            case '%':
                _column++;
                AddToken(TokenType.Modulo);
                break;
            case '?':
                _column++;
                AddToken(TokenType.Question);
                break;
            case '.':
                _column++;
                AddToken(TokenType.Dot);
                break;
            case '-':
                if (Match('>'))
                {
                    _column += 2; // For the ->
                    AddToken(TokenType.Arrow);
                }
                else
                {
                    _column++;
                    AddToken(TokenType.Minus);
                }
                break;
            case '=':
                if (Match('='))
                {
                    _column += 2; // For the ==
                    AddToken(TokenType.Equal);
                }
                else if (Match('>'))
                {
                    _column += 2; // For the =>
                    AddToken(TokenType.FatArrow);
                }
                else
                {
                    _column++;
                    AddToken(TokenType.Assign);
                }
                break;
            case '!':
                if (Match('='))
                {
                    _column += 2; // For the !=
                    AddToken(TokenType.NotEqual);
                }
                else
                {
                    _column++;
                    AddToken(TokenType.Not);
                }
                break;
            case '<':
                if (Match('='))
                {
                    _column += 2; // For the <=
                    AddToken(TokenType.LessEqual);
                }
                else
                {
                    _column++;
                    AddToken(TokenType.Less);
                }
                break;
            case '>':
                if (Match('='))
                {
                    _column += 2; // For the >=
                    AddToken(TokenType.GreaterEqual);
                }
                else
                {
                    _column++;
                    AddToken(TokenType.Greater);
                }
                break;
            case '&':
                if (Match('&'))
                {
                    _column += 2; // For the &&
                    AddToken(TokenType.And);
                }
                else
                {
                    _column++;
                    throw new Exception($"Unexpected character '&' at line {_line}, column {_column}");
                }
                break;
            case '|':
                if (Match('|'))
                {
                    _column += 2; // For the ||
                    AddToken(TokenType.Or);
                }
                else
                {
                    _column++;
                    throw new Exception($"Unexpected character '|' at line {_line}, column {_column}");
                }
                break;
            case '"':
                StringLiteral();
                break;
            case '$':
                if (Peek() == '"')
                {
                    _column++; // for the $
                    Advance(); // consume the "
                    InterpolatedString();
                }
                else
                {
                    _column++;
                    throw new Exception($"Unexpected character '$' at line {_line}, column {_column}");
                }
                break;
            default:
                if (IsDigit(c))
                {
                    Number();
                }
                else if (IsAlpha(c))
                {
                    Identifier();
                }
                else
                {
                    throw new Exception($"Unexpected character '{c}' at line {_line}, column {_column}");
                }
                break;
        }
    }

    private char Advance()
    {
        return _source[_current++];
    }

    private bool Match(char expected)
    {
        if (IsAtEnd()) return false;
        if (_source[_current] != expected) return false;

        _current++;
        return true;
    }

    private char Peek() => IsAtEnd() ? '\0' : _source[_current];

    private char PeekNext() => (_current + 1 >= _source.Length) ? '\0' : _source[_current + 1];

    private bool MatchSequence(string sequence)
    {
        if (_current + sequence.Length > _source.Length) return false;
        
        for (int i = 0; i < sequence.Length; i++)
        {
            if (_source[_current + i] != sequence[i]) return false;
        }
        
        // Consume the sequence
        _current += sequence.Length;
        _column += sequence.Length;
        return true;
    }

    private void ScanSpecificationOrComment()
    {
        // We're already past /*
        // Check if this is a specification block
        if (MatchSequence("spec"))
        {
            // Scan the specification content
            var specContent = new StringBuilder();
            
            // Scan until we find spec*/
            while (!IsAtEnd())
            {
                if (Peek() == 's')
                {
                    // Check if this is the end marker
                    var saved_current = _current;
                    var saved_column = _column;
                    
                    if (MatchSequence("spec*/"))
                    {
                        // Found the end - create a token with the content
                        AddToken(TokenType.SpecStart, specContent.ToString().Trim());
                        return;
                    }
                    
                    // Not the end marker, restore position and continue
                    _current = saved_current;
                    _column = saved_column;
                }
                
                if (Peek() == '\n')
                {
                    _line++;
                    _column = 1;
                    specContent.AppendLine();
                }
                else
                {
                    _column++;
                    specContent.Append(Peek());
                }
                Advance();
            }
            
            throw new Exception($"Unterminated specification block starting at line {_line}");
        }
        else
        {
            // Regular block comment - skip it
            SkipBlockComment();
        }
    }

    private void SkipBlockComment()
    {
        // We're already past /*
        while (!IsAtEnd())
        {
            if (Peek() == '*' && PeekNext() == '/')
            {
                Advance(); // consume '*'
                Advance(); // consume '/'
                break;
            }
            if (Peek() == '\n')
            {
                _line++;
                _column = 1;
            }
            else
            {
                _column++;
            }
            Advance();
        }
    }

    private void AddToken(TokenType type, object? literal = null)
    {
        string text = _source.Substring(_start, _current - _start);
        _tokens.Add(new Token(type, text, literal, _line, _column - text.Length));
    }

    private void StringLiteral()
    {
        _column++; // for the opening quote
        while (Peek() != '"' && !IsAtEnd())
        {
            if (Peek() == '\\' && PeekNext() == '"')
            {
                // Skip the escaped quote
                Advance(); // consume the backslash
                Advance(); // consume the quote
                _column += 2;
            }
            else if (Peek() == '\\' && PeekNext() != '\0')
            {
                // Skip the backslash and the next character
                Advance(); // consume the backslash
                Advance(); // consume the next character
                _column += 2;
            }
            else if (Peek() == '\n')
            {
                _line++;
                _column = 1;
                Advance();
            }
            else
            {
                _column++;
                Advance();
            }
        }

        if (IsAtEnd())
        {
            throw new Exception($"Unterminated string at line {_line}");
        }

        // The closing "
        _column++;
        Advance();

        // Trim the surrounding quotes and handle escape sequences
        string value = _source.Substring(_start + 1, _current - _start - 2);
        value = ProcessEscapeSequences(value);
        
        AddToken(TokenType.String, value);
    }

    private string ProcessEscapeSequences(string input)
    {
        var result = new StringBuilder();
        for (int i = 0; i < input.Length; i++)
        {
            if (input[i] == '\\' && i + 1 < input.Length)
            {
                char nextChar = input[i + 1];
                switch (nextChar)
                {
                    case 'n':
                        result.Append('\n');
                        i++; // Skip the next character
                        break;
                    case 't':
                        result.Append('\t');
                        i++; // Skip the next character
                        break;
                    case 'r':
                        result.Append('\r');
                        i++; // Skip the next character
                        break;
                    case '\\':
                        result.Append('\\');
                        i++; // Skip the next character
                        break;
                    case '"':
                        result.Append('"');
                        i++; // Skip the next character
                        break;
                    default:
                        // Invalid escape sequence - treat as literal characters
                        // Remove the backslash and keep the following character
                        result.Append(nextChar);
                        i++; // Skip the next character
                        break;
                }
            }
            else
            {
                result.Append(input[i]);
            }
        }
        return result.ToString();
    }

    private void InterpolatedString()
    {
        var parts = new List<object>();
        var currentPart = "";
        
        while (Peek() != '"' && !IsAtEnd())
        {
            if (Peek() == '{')
            {
                // Add the string part if not empty
                if (!string.IsNullOrEmpty(currentPart))
                {
                    parts.Add(currentPart);
                    currentPart = "";
                }
                
                Advance(); // consume '{'
                
                // Find the matching '}'
                var braceCount = 1;
                var expressionStart = _current;
                
                while (braceCount > 0 && !IsAtEnd())
                {
                    if (Peek() == '{') braceCount++;
                    else if (Peek() == '}') braceCount--;
                    Advance();
                }
                
                if (braceCount > 0)
                {
                    throw new Exception($"Unterminated interpolation expression at line {_line}");
                }
                
                // Extract the expression (excluding the closing '}')
                var expression = _source.Substring(expressionStart, _current - expressionStart - 1);
                parts.Add(new Dictionary<string, object> { ["IsExpression"] = true, ["Value"] = expression });
            }
            else
            {
                if (Peek() == '\n')
                {
                    _line++;
                    _column = 1;
                }
                currentPart += Advance();
            }
        }
        
        if (IsAtEnd())
        {
            throw new Exception($"Unterminated interpolated string at line {_line}");
        }
        
        // Add the final string part if not empty
        if (!string.IsNullOrEmpty(currentPart))
        {
            parts.Add(currentPart);
        }
        
        // The closing "
        Advance();
        
        AddToken(TokenType.StringInterpolation, parts);
    }

    private void Number()
    {
        _column++; // for the first digit
        while (IsDigit(Peek())) 
        {
            _column++;
            Advance();
        }

        // Look for a fractional part
        if (Peek() == '.' && IsDigit(PeekNext()))
        {
            // Consume the "."
            _column++;
            Advance();

            while (IsDigit(Peek()))
            {
                _column++;
                Advance();
            }
        }

        string numberStr = _source.Substring(_start, _current - _start);
        if (numberStr.Contains('.'))
        {
            AddToken(TokenType.Number, double.Parse(numberStr));
        }
        else
        {
            AddToken(TokenType.Number, int.Parse(numberStr));
        }
    }

    private void Identifier()
    {
        _column++; // for the first character
        while (IsAlphaNumeric(Peek()))
        {
            _column++;
            Advance();
        }

        string text = _source.Substring(_start, _current - _start);
        TokenType type = Keywords.ContainsKey(text) ? Keywords[text] : TokenType.Identifier;
        AddToken(type);
    }

    private bool IsDigit(char c) => c >= '0' && c <= '9';

    private bool IsAlpha(char c) => (c >= 'a' && c <= 'z') || (c >= 'A' && c <= 'Z') || c == '_';

    private bool IsAlphaNumeric(char c) => IsAlpha(c) || IsDigit(c);
=======
using System;
using System.Collections.Generic;
using System.Text;

namespace Cadenza.Core;

public class CadenzaLexer
{
    private readonly string _source;
    private readonly List<Token> _tokens = new();
    private int _start = 0;
    private int _current = 0;
    private int _line = 1;
    private int _column = 1;

    private static readonly Dictionary<string, TokenType> Keywords = new()
    {
        {"function", TokenType.Function},
        {"return", TokenType.Return},
        {"if", TokenType.If},
        {"else", TokenType.Else},
        {"effects", TokenType.Effects},
        {"pure", TokenType.Pure},
        {"true", TokenType.Bool},
        {"false", TokenType.Bool},
        {"null", TokenType.Identifier}, // For now, handle null as an identifier
        {"uses", TokenType.Uses},
        {"Result", TokenType.Result},
        {"Ok", TokenType.Ok},
        {"Error", TokenType.Error},
        {"let", TokenType.Let},
        {"Some", TokenType.Some},
        {"None", TokenType.None},
        {"match", TokenType.Match},
        {"guard", TokenType.Guard},
        {"module", TokenType.Module},
        {"import", TokenType.Import},
        {"export", TokenType.Export},
        {"from", TokenType.From},
        {"type", TokenType.Type},
        {"component", TokenType.Component},
        {"state", TokenType.State},
        {"events", TokenType.Events},
        {"render", TokenType.Render},
        {"on_mount", TokenType.OnMount},
        {"event_handler", TokenType.EventHandler},
        {"app_state", TokenType.AppState},
        {"action", TokenType.Action},
        {"updates", TokenType.Updates},
        {"api_client", TokenType.ApiClient},
        {"endpoint", TokenType.Endpoint},
        {"for", TokenType.For},
        {"in", TokenType.In},
        {"where", TokenType.Where},
        {"Database", TokenType.Database},
        {"Network", TokenType.Network},
        {"Logging", TokenType.Logging},
        {"FileSystem", TokenType.FileSystem},
        {"Memory", TokenType.Memory},
        {"IO", TokenType.IO},
        {"int", TokenType.Int},
        {"string", TokenType.String_Type},
        {"bool", TokenType.Bool},
        {"List", TokenType.List},
        {"Option", TokenType.Option}
    };

    public CadenzaLexer(string source)
    {
        _source = source;
    }

    public List<Token> ScanTokens()
    {
        while (!IsAtEnd())
        {
            _start = _current;
            ScanToken();
        }

        _tokens.Add(new Token(TokenType.EOF, "", null, _line, _column));
        return _tokens;
    }

    private bool IsAtEnd() => _current >= _source.Length;

    private void ScanToken()
    {
        char c = Advance();
        
        switch (c)
        {
            case ' ':
            case '\r':
            case '\t':
                _column++;
                break;
            case '\n':
                _line++;
                _column = 1;
                break;
            case '(':
                _column++;
                AddToken(TokenType.LeftParen);
                break;
            case ')':
                _column++;
                AddToken(TokenType.RightParen);
                break;
            case '{':
                _column++;
                AddToken(TokenType.LeftBrace);
                break;
            case '}':
                _column++;
                AddToken(TokenType.RightBrace);
                break;
            case '[':
                _column++;
                AddToken(TokenType.LeftBracket);
                break;
            case ']':
                _column++;
                AddToken(TokenType.RightBracket);
                break;
            case ',':
                _column++;
                AddToken(TokenType.Comma);
                break;
            case ';':
                _column++;
                AddToken(TokenType.Semicolon);
                break;
            case ':':
                _column++;
                AddToken(TokenType.Colon);
                break;
            case '+':
                _column++;
                AddToken(TokenType.Plus);
                break;
            case '*':
                _column++;
                AddToken(TokenType.Multiply);
                break;
            case '/':
                if (Match('/'))
                {
                    _column += 2; // For the //
                    // Line comment
                    while (Peek() != '\n' && !IsAtEnd()) 
                    {
                        _column++;
                        Advance();
                    }
                }
                else if (Match('*'))
                {
                    _column += 2; // For the /*
                    // Check for specification block comment
                    ScanSpecificationOrComment();
                }
                else
                {
                    _column++;
                    AddToken(TokenType.Divide);
                }
                break;
            case '%':
                _column++;
                AddToken(TokenType.Modulo);
                break;
            case '?':
                _column++;
                AddToken(TokenType.Question);
                break;
            case '.':
                _column++;
                AddToken(TokenType.Dot);
                break;
            case '-':
                if (Match('>'))
                {
                    _column += 2; // For the ->
                    AddToken(TokenType.Arrow);
                }
                else
                {
                    _column++;
                    AddToken(TokenType.Minus);
                }
                break;
            case '=':
                if (Match('='))
                {
                    _column += 2; // For the ==
                    AddToken(TokenType.Equal);
                }
                else if (Match('>'))
                {
                    _column += 2; // For the =>
                    AddToken(TokenType.FatArrow);
                }
                else
                {
                    _column++;
                    AddToken(TokenType.Assign);
                }
                break;
            case '!':
                if (Match('='))
                {
                    _column += 2; // For the !=
                    AddToken(TokenType.NotEqual);
                }
                else
                {
                    _column++;
                    AddToken(TokenType.Not);
                }
                break;
            case '<':
                if (Match('='))
                {
                    _column += 2; // For the <=
                    AddToken(TokenType.LessEqual);
                }
                else
                {
                    _column++;
                    AddToken(TokenType.Less);
                }
                break;
            case '>':
                if (Match('='))
                {
                    _column += 2; // For the >=
                    AddToken(TokenType.GreaterEqual);
                }
                else
                {
                    _column++;
                    AddToken(TokenType.Greater);
                }
                break;
            case '&':
                if (Match('&'))
                {
                    _column += 2; // For the &&
                    AddToken(TokenType.And);
                }
                else
                {
                    _column++;
                    throw new Exception($"Unexpected character '&' at line {_line}, column {_column}");
                }
                break;
            case '|':
                if (Match('|'))
                {
                    _column += 2; // For the ||
                    AddToken(TokenType.Or);
                }
                else
                {
                    _column++;
                    throw new Exception($"Unexpected character '|' at line {_line}, column {_column}");
                }
                break;
            case '"':
                StringLiteral();
                break;
            case '$':
                if (Peek() == '"')
                {
                    _column++; // for the $
                    Advance(); // consume the "
                    InterpolatedString();
                }
                else
                {
                    _column++;
                    throw new Exception($"Unexpected character '$' at line {_line}, column {_column}");
                }
                break;
            default:
                if (IsDigit(c))
                {
                    Number();
                }
                else if (IsAlpha(c))
                {
                    Identifier();
                }
                else
                {
                    throw new Exception($"Unexpected character '{c}' at line {_line}, column {_column}");
                }
                break;
        }
    }

    private char Advance()
    {
        return _source[_current++];
    }

    private bool Match(char expected)
    {
        if (IsAtEnd()) return false;
        if (_source[_current] != expected) return false;

        _current++;
        return true;
    }

    private char Peek() => IsAtEnd() ? '\0' : _source[_current];

    private char PeekNext() => (_current + 1 >= _source.Length) ? '\0' : _source[_current + 1];

    private bool MatchSequence(string sequence)
    {
        if (_current + sequence.Length > _source.Length) return false;
        
        for (int i = 0; i < sequence.Length; i++)
        {
            if (_source[_current + i] != sequence[i]) return false;
        }
        
        // Consume the sequence
        _current += sequence.Length;
        _column += sequence.Length;
        return true;
    }

    private void ScanSpecificationOrComment()
    {
        // We're already past /*
        // Check if this is a specification block
        if (MatchSequence("spec"))
        {
            // Scan the specification content
            var specContent = new StringBuilder();
            
            // Scan until we find spec*/
            while (!IsAtEnd())
            {
                if (Peek() == 's')
                {
                    // Check if this is the end marker
                    var saved_current = _current;
                    var saved_column = _column;
                    
                    if (MatchSequence("spec*/"))
                    {
                        // Found the end - create a token with the content
                        AddToken(TokenType.SpecStart, specContent.ToString().Trim());
                        return;
                    }
                    
                    // Not the end marker, restore position and continue
                    _current = saved_current;
                    _column = saved_column;
                }
                
                if (Peek() == '\n')
                {
                    _line++;
                    _column = 1;
                    specContent.AppendLine();
                }
                else
                {
                    _column++;
                    specContent.Append(Peek());
                }
                Advance();
            }
            
            throw new Exception($"Unterminated specification block starting at line {_line}");
        }
        else
        {
            // Regular block comment - skip it
            SkipBlockComment();
        }
    }

    private void SkipBlockComment()
    {
        // We're already past /*
        while (!IsAtEnd())
        {
            if (Peek() == '*' && PeekNext() == '/')
            {
                Advance(); // consume '*'
                Advance(); // consume '/'
                break;
            }
            if (Peek() == '\n')
            {
                _line++;
                _column = 1;
            }
            else
            {
                _column++;
            }
            Advance();
        }
    }

    private void AddToken(TokenType type, object? literal = null)
    {
        string text = _source.Substring(_start, _current - _start);
        _tokens.Add(new Token(type, text, literal, _line, _column - text.Length));
    }

    private void StringLiteral()
    {
        _column++; // for the opening quote
        while (Peek() != '"' && !IsAtEnd())
        {
            if (Peek() == '\\' && PeekNext() == '"')
            {
                // Skip the escaped quote
                Advance(); // consume the backslash
                Advance(); // consume the quote
                _column += 2;
            }
            else if (Peek() == '\\' && PeekNext() != '\0')
            {
                // Skip the backslash and the next character
                Advance(); // consume the backslash
                Advance(); // consume the next character
                _column += 2;
            }
            else if (Peek() == '\n')
            {
                _line++;
                _column = 1;
                Advance();
            }
            else
            {
                _column++;
                Advance();
            }
        }

        if (IsAtEnd())
        {
            throw new Exception($"Unterminated string at line {_line}");
        }

        // The closing "
        _column++;
        Advance();

        // Trim the surrounding quotes and handle escape sequences
        string value = _source.Substring(_start + 1, _current - _start - 2);
        value = ProcessEscapeSequences(value);
        
        AddToken(TokenType.String, value);
    }

    private string ProcessEscapeSequences(string input)
    {
        var result = new StringBuilder();
        for (int i = 0; i < input.Length; i++)
        {
            if (input[i] == '\\' && i + 1 < input.Length)
            {
                char nextChar = input[i + 1];
                switch (nextChar)
                {
                    case 'n':
                        result.Append('\n');
                        i++; // Skip the next character
                        break;
                    case 't':
                        result.Append('\t');
                        i++; // Skip the next character
                        break;
                    case 'r':
                        result.Append('\r');
                        i++; // Skip the next character
                        break;
                    case '\\':
                        result.Append('\\');
                        i++; // Skip the next character
                        break;
                    case '"':
                        result.Append('"');
                        i++; // Skip the next character
                        break;
                    default:
                        // Invalid escape sequence - treat as literal characters
                        // Remove the backslash and keep the following character
                        result.Append(nextChar);
                        i++; // Skip the next character
                        break;
                }
            }
            else
            {
                result.Append(input[i]);
            }
        }
        return result.ToString();
    }

    private void InterpolatedString()
    {
        var parts = new List<object>();
        var currentPart = "";
        
        while (Peek() != '"' && !IsAtEnd())
        {
            if (Peek() == '{')
            {
                // Add the string part if not empty
                if (!string.IsNullOrEmpty(currentPart))
                {
                    parts.Add(currentPart);
                    currentPart = "";
                }
                
                Advance(); // consume '{'
                
                // Find the matching '}'
                var braceCount = 1;
                var expressionStart = _current;
                
                while (braceCount > 0 && !IsAtEnd())
                {
                    if (Peek() == '{') braceCount++;
                    else if (Peek() == '}') braceCount--;
                    Advance();
                }
                
                if (braceCount > 0)
                {
                    throw new Exception($"Unterminated interpolation expression at line {_line}");
                }
                
                // Extract the expression (excluding the closing '}')
                var expression = _source.Substring(expressionStart, _current - expressionStart - 1);
                parts.Add(new Dictionary<string, object> { ["IsExpression"] = true, ["Value"] = expression });
            }
            else
            {
                if (Peek() == '\n')
                {
                    _line++;
                    _column = 1;
                }
                currentPart += Advance();
            }
        }
        
        if (IsAtEnd())
        {
            throw new Exception($"Unterminated interpolated string at line {_line}");
        }
        
        // Add the final string part if not empty
        if (!string.IsNullOrEmpty(currentPart))
        {
            parts.Add(currentPart);
        }
        
        // The closing "
        Advance();
        
        AddToken(TokenType.StringInterpolation, parts);
    }

    private void Number()
    {
        _column++; // for the first digit
        while (IsDigit(Peek())) 
        {
            _column++;
            Advance();
        }

        // Look for a fractional part
        if (Peek() == '.' && IsDigit(PeekNext()))
        {
            // Consume the "."
            _column++;
            Advance();

            while (IsDigit(Peek()))
            {
                _column++;
                Advance();
            }
        }

        string numberStr = _source.Substring(_start, _current - _start);
        if (numberStr.Contains('.'))
        {
            AddToken(TokenType.Number, double.Parse(numberStr));
        }
        else
        {
            AddToken(TokenType.Number, int.Parse(numberStr));
        }
    }

    private void Identifier()
    {
        _column++; // for the first character
        while (IsAlphaNumeric(Peek()))
        {
            _column++;
            Advance();
        }

        string text = _source.Substring(_start, _current - _start);
        TokenType type = Keywords.ContainsKey(text) ? Keywords[text] : TokenType.Identifier;
        AddToken(type);
    }

    private bool IsDigit(char c) => c >= '0' && c <= '9';

    private bool IsAlpha(char c) => (c >= 'a' && c <= 'z') || (c >= 'A' && c <= 'Z') || c == '_';

    private bool IsAlphaNumeric(char c) => IsAlpha(c) || IsDigit(c);
>>>>>>> 73527557
}<|MERGE_RESOLUTION|>--- conflicted
+++ resolved
@@ -1,1266 +1,633 @@
-<<<<<<< HEAD
-using System;
-using System.Collections.Generic;
-using System.Text;
-
-namespace Cadenza.Core;
-
-public class CadenzaLexer
-{
-    private readonly string _source;
-    private readonly List<Token> _tokens = new();
-    private int _start = 0;
-    private int _current = 0;
-    private int _line = 1;
-    private int _column = 1;
-
-    private static readonly Dictionary<string, TokenType> Keywords = new()
-    {
-        {"function", TokenType.Function},
-        {"return", TokenType.Return},
-        {"if", TokenType.If},
-        {"else", TokenType.Else},
-        {"effects", TokenType.Effects},
-        {"pure", TokenType.Pure},
-        {"true", TokenType.Bool},
-        {"false", TokenType.Bool},
-        {"null", TokenType.Identifier}, // For now, handle null as an identifier
-        {"uses", TokenType.Uses},
-        {"Result", TokenType.Result},
-        {"Ok", TokenType.Ok},
-        {"Error", TokenType.Error},
-        {"let", TokenType.Let},
-        {"Some", TokenType.Some},
-        {"None", TokenType.None},
-        {"match", TokenType.Match},
-        {"guard", TokenType.Guard},
-        {"module", TokenType.Module},
-        {"import", TokenType.Import},
-        {"export", TokenType.Export},
-        {"from", TokenType.From},
-        {"component", TokenType.Component},
-        {"state", TokenType.State},
-        {"events", TokenType.Events},
-        {"render", TokenType.Render},
-        {"on_mount", TokenType.OnMount},
-        {"event_handler", TokenType.EventHandler},
-        {"declare_state", TokenType.DeclareState},
-        {"app_state", TokenType.AppState},
-        {"action", TokenType.Action},
-        {"updates", TokenType.Updates},
-        {"api_client", TokenType.ApiClient},
-        {"endpoint", TokenType.Endpoint},
-        {"for", TokenType.For},
-        {"in", TokenType.In},
-        {"where", TokenType.Where},
-        {"Database", TokenType.Database},
-        {"Network", TokenType.Network},
-        {"Logging", TokenType.Logging},
-        {"FileSystem", TokenType.FileSystem},
-        {"Memory", TokenType.Memory},
-        {"IO", TokenType.IO},
-        {"int", TokenType.Int},
-        {"string", TokenType.String_Type},
-        {"bool", TokenType.Bool},
-        {"List", TokenType.List},
-        {"Option", TokenType.Option}
-    };
-
-    public CadenzaLexer(string source)
-    {
-        _source = source;
-    }
-
-    public List<Token> ScanTokens()
-    {
-        while (!IsAtEnd())
-        {
-            _start = _current;
-            ScanToken();
-        }
-
-        _tokens.Add(new Token(TokenType.EOF, "", null, _line, _column));
-        return _tokens;
-    }
-
-    private bool IsAtEnd() => _current >= _source.Length;
-
-    private void ScanToken()
-    {
-        char c = Advance();
-        
-        switch (c)
-        {
-            case ' ':
-            case '\r':
-            case '\t':
-                _column++;
-                break;
-            case '\n':
-                _line++;
-                _column = 1;
-                break;
-            case '(':
-                _column++;
-                AddToken(TokenType.LeftParen);
-                break;
-            case ')':
-                _column++;
-                AddToken(TokenType.RightParen);
-                break;
-            case '{':
-                _column++;
-                AddToken(TokenType.LeftBrace);
-                break;
-            case '}':
-                _column++;
-                AddToken(TokenType.RightBrace);
-                break;
-            case '[':
-                _column++;
-                AddToken(TokenType.LeftBracket);
-                break;
-            case ']':
-                _column++;
-                AddToken(TokenType.RightBracket);
-                break;
-            case ',':
-                _column++;
-                AddToken(TokenType.Comma);
-                break;
-            case ';':
-                _column++;
-                AddToken(TokenType.Semicolon);
-                break;
-            case ':':
-                _column++;
-                AddToken(TokenType.Colon);
-                break;
-            case '+':
-                _column++;
-                AddToken(TokenType.Plus);
-                break;
-            case '*':
-                _column++;
-                AddToken(TokenType.Multiply);
-                break;
-            case '/':
-                if (Match('/'))
-                {
-                    _column += 2; // For the //
-                    // Line comment
-                    while (Peek() != '\n' && !IsAtEnd()) 
-                    {
-                        _column++;
-                        Advance();
-                    }
-                }
-                else if (Match('*'))
-                {
-                    _column += 2; // For the /*
-                    // Check for specification block comment
-                    ScanSpecificationOrComment();
-                }
-                else
-                {
-                    _column++;
-                    AddToken(TokenType.Divide);
-                }
-                break;
-            case '%':
-                _column++;
-                AddToken(TokenType.Modulo);
-                break;
-            case '?':
-                _column++;
-                AddToken(TokenType.Question);
-                break;
-            case '.':
-                _column++;
-                AddToken(TokenType.Dot);
-                break;
-            case '-':
-                if (Match('>'))
-                {
-                    _column += 2; // For the ->
-                    AddToken(TokenType.Arrow);
-                }
-                else
-                {
-                    _column++;
-                    AddToken(TokenType.Minus);
-                }
-                break;
-            case '=':
-                if (Match('='))
-                {
-                    _column += 2; // For the ==
-                    AddToken(TokenType.Equal);
-                }
-                else if (Match('>'))
-                {
-                    _column += 2; // For the =>
-                    AddToken(TokenType.FatArrow);
-                }
-                else
-                {
-                    _column++;
-                    AddToken(TokenType.Assign);
-                }
-                break;
-            case '!':
-                if (Match('='))
-                {
-                    _column += 2; // For the !=
-                    AddToken(TokenType.NotEqual);
-                }
-                else
-                {
-                    _column++;
-                    AddToken(TokenType.Not);
-                }
-                break;
-            case '<':
-                if (Match('='))
-                {
-                    _column += 2; // For the <=
-                    AddToken(TokenType.LessEqual);
-                }
-                else
-                {
-                    _column++;
-                    AddToken(TokenType.Less);
-                }
-                break;
-            case '>':
-                if (Match('='))
-                {
-                    _column += 2; // For the >=
-                    AddToken(TokenType.GreaterEqual);
-                }
-                else
-                {
-                    _column++;
-                    AddToken(TokenType.Greater);
-                }
-                break;
-            case '&':
-                if (Match('&'))
-                {
-                    _column += 2; // For the &&
-                    AddToken(TokenType.And);
-                }
-                else
-                {
-                    _column++;
-                    throw new Exception($"Unexpected character '&' at line {_line}, column {_column}");
-                }
-                break;
-            case '|':
-                if (Match('|'))
-                {
-                    _column += 2; // For the ||
-                    AddToken(TokenType.Or);
-                }
-                else
-                {
-                    _column++;
-                    throw new Exception($"Unexpected character '|' at line {_line}, column {_column}");
-                }
-                break;
-            case '"':
-                StringLiteral();
-                break;
-            case '$':
-                if (Peek() == '"')
-                {
-                    _column++; // for the $
-                    Advance(); // consume the "
-                    InterpolatedString();
-                }
-                else
-                {
-                    _column++;
-                    throw new Exception($"Unexpected character '$' at line {_line}, column {_column}");
-                }
-                break;
-            default:
-                if (IsDigit(c))
-                {
-                    Number();
-                }
-                else if (IsAlpha(c))
-                {
-                    Identifier();
-                }
-                else
-                {
-                    throw new Exception($"Unexpected character '{c}' at line {_line}, column {_column}");
-                }
-                break;
-        }
-    }
-
-    private char Advance()
-    {
-        return _source[_current++];
-    }
-
-    private bool Match(char expected)
-    {
-        if (IsAtEnd()) return false;
-        if (_source[_current] != expected) return false;
-
-        _current++;
-        return true;
-    }
-
-    private char Peek() => IsAtEnd() ? '\0' : _source[_current];
-
-    private char PeekNext() => (_current + 1 >= _source.Length) ? '\0' : _source[_current + 1];
-
-    private bool MatchSequence(string sequence)
-    {
-        if (_current + sequence.Length > _source.Length) return false;
-        
-        for (int i = 0; i < sequence.Length; i++)
-        {
-            if (_source[_current + i] != sequence[i]) return false;
-        }
-        
-        // Consume the sequence
-        _current += sequence.Length;
-        _column += sequence.Length;
-        return true;
-    }
-
-    private void ScanSpecificationOrComment()
-    {
-        // We're already past /*
-        // Check if this is a specification block
-        if (MatchSequence("spec"))
-        {
-            // Scan the specification content
-            var specContent = new StringBuilder();
-            
-            // Scan until we find spec*/
-            while (!IsAtEnd())
-            {
-                if (Peek() == 's')
-                {
-                    // Check if this is the end marker
-                    var saved_current = _current;
-                    var saved_column = _column;
-                    
-                    if (MatchSequence("spec*/"))
-                    {
-                        // Found the end - create a token with the content
-                        AddToken(TokenType.SpecStart, specContent.ToString().Trim());
-                        return;
-                    }
-                    
-                    // Not the end marker, restore position and continue
-                    _current = saved_current;
-                    _column = saved_column;
-                }
-                
-                if (Peek() == '\n')
-                {
-                    _line++;
-                    _column = 1;
-                    specContent.AppendLine();
-                }
-                else
-                {
-                    _column++;
-                    specContent.Append(Peek());
-                }
-                Advance();
-            }
-            
-            throw new Exception($"Unterminated specification block starting at line {_line}");
-        }
-        else
-        {
-            // Regular block comment - skip it
-            SkipBlockComment();
-        }
-    }
-
-    private void SkipBlockComment()
-    {
-        // We're already past /*
-        while (!IsAtEnd())
-        {
-            if (Peek() == '*' && PeekNext() == '/')
-            {
-                Advance(); // consume '*'
-                Advance(); // consume '/'
-                break;
-            }
-            if (Peek() == '\n')
-            {
-                _line++;
-                _column = 1;
-            }
-            else
-            {
-                _column++;
-            }
-            Advance();
-        }
-    }
-
-    private void AddToken(TokenType type, object? literal = null)
-    {
-        string text = _source.Substring(_start, _current - _start);
-        _tokens.Add(new Token(type, text, literal, _line, _column - text.Length));
-    }
-
-    private void StringLiteral()
-    {
-        _column++; // for the opening quote
-        while (Peek() != '"' && !IsAtEnd())
-        {
-            if (Peek() == '\\' && PeekNext() == '"')
-            {
-                // Skip the escaped quote
-                Advance(); // consume the backslash
-                Advance(); // consume the quote
-                _column += 2;
-            }
-            else if (Peek() == '\\' && PeekNext() != '\0')
-            {
-                // Skip the backslash and the next character
-                Advance(); // consume the backslash
-                Advance(); // consume the next character
-                _column += 2;
-            }
-            else if (Peek() == '\n')
-            {
-                _line++;
-                _column = 1;
-                Advance();
-            }
-            else
-            {
-                _column++;
-                Advance();
-            }
-        }
-
-        if (IsAtEnd())
-        {
-            throw new Exception($"Unterminated string at line {_line}");
-        }
-
-        // The closing "
-        _column++;
-        Advance();
-
-        // Trim the surrounding quotes and handle escape sequences
-        string value = _source.Substring(_start + 1, _current - _start - 2);
-        value = ProcessEscapeSequences(value);
-        
-        AddToken(TokenType.String, value);
-    }
-
-    private string ProcessEscapeSequences(string input)
-    {
-        var result = new StringBuilder();
-        for (int i = 0; i < input.Length; i++)
-        {
-            if (input[i] == '\\' && i + 1 < input.Length)
-            {
-                char nextChar = input[i + 1];
-                switch (nextChar)
-                {
-                    case 'n':
-                        result.Append('\n');
-                        i++; // Skip the next character
-                        break;
-                    case 't':
-                        result.Append('\t');
-                        i++; // Skip the next character
-                        break;
-                    case 'r':
-                        result.Append('\r');
-                        i++; // Skip the next character
-                        break;
-                    case '\\':
-                        result.Append('\\');
-                        i++; // Skip the next character
-                        break;
-                    case '"':
-                        result.Append('"');
-                        i++; // Skip the next character
-                        break;
-                    default:
-                        // Invalid escape sequence - treat as literal characters
-                        // Remove the backslash and keep the following character
-                        result.Append(nextChar);
-                        i++; // Skip the next character
-                        break;
-                }
-            }
-            else
-            {
-                result.Append(input[i]);
-            }
-        }
-        return result.ToString();
-    }
-
-    private void InterpolatedString()
-    {
-        var parts = new List<object>();
-        var currentPart = "";
-        
-        while (Peek() != '"' && !IsAtEnd())
-        {
-            if (Peek() == '{')
-            {
-                // Add the string part if not empty
-                if (!string.IsNullOrEmpty(currentPart))
-                {
-                    parts.Add(currentPart);
-                    currentPart = "";
-                }
-                
-                Advance(); // consume '{'
-                
-                // Find the matching '}'
-                var braceCount = 1;
-                var expressionStart = _current;
-                
-                while (braceCount > 0 && !IsAtEnd())
-                {
-                    if (Peek() == '{') braceCount++;
-                    else if (Peek() == '}') braceCount--;
-                    Advance();
-                }
-                
-                if (braceCount > 0)
-                {
-                    throw new Exception($"Unterminated interpolation expression at line {_line}");
-                }
-                
-                // Extract the expression (excluding the closing '}')
-                var expression = _source.Substring(expressionStart, _current - expressionStart - 1);
-                parts.Add(new Dictionary<string, object> { ["IsExpression"] = true, ["Value"] = expression });
-            }
-            else
-            {
-                if (Peek() == '\n')
-                {
-                    _line++;
-                    _column = 1;
-                }
-                currentPart += Advance();
-            }
-        }
-        
-        if (IsAtEnd())
-        {
-            throw new Exception($"Unterminated interpolated string at line {_line}");
-        }
-        
-        // Add the final string part if not empty
-        if (!string.IsNullOrEmpty(currentPart))
-        {
-            parts.Add(currentPart);
-        }
-        
-        // The closing "
-        Advance();
-        
-        AddToken(TokenType.StringInterpolation, parts);
-    }
-
-    private void Number()
-    {
-        _column++; // for the first digit
-        while (IsDigit(Peek())) 
-        {
-            _column++;
-            Advance();
-        }
-
-        // Look for a fractional part
-        if (Peek() == '.' && IsDigit(PeekNext()))
-        {
-            // Consume the "."
-            _column++;
-            Advance();
-
-            while (IsDigit(Peek()))
-            {
-                _column++;
-                Advance();
-            }
-        }
-
-        string numberStr = _source.Substring(_start, _current - _start);
-        if (numberStr.Contains('.'))
-        {
-            AddToken(TokenType.Number, double.Parse(numberStr));
-        }
-        else
-        {
-            AddToken(TokenType.Number, int.Parse(numberStr));
-        }
-    }
-
-    private void Identifier()
-    {
-        _column++; // for the first character
-        while (IsAlphaNumeric(Peek()))
-        {
-            _column++;
-            Advance();
-        }
-
-        string text = _source.Substring(_start, _current - _start);
-        TokenType type = Keywords.ContainsKey(text) ? Keywords[text] : TokenType.Identifier;
-        AddToken(type);
-    }
-
-    private bool IsDigit(char c) => c >= '0' && c <= '9';
-
-    private bool IsAlpha(char c) => (c >= 'a' && c <= 'z') || (c >= 'A' && c <= 'Z') || c == '_';
-
-    private bool IsAlphaNumeric(char c) => IsAlpha(c) || IsDigit(c);
-=======
-using System;
-using System.Collections.Generic;
-using System.Text;
-
-namespace Cadenza.Core;
-
-public class CadenzaLexer
-{
-    private readonly string _source;
-    private readonly List<Token> _tokens = new();
-    private int _start = 0;
-    private int _current = 0;
-    private int _line = 1;
-    private int _column = 1;
-
-    private static readonly Dictionary<string, TokenType> Keywords = new()
-    {
-        {"function", TokenType.Function},
-        {"return", TokenType.Return},
-        {"if", TokenType.If},
-        {"else", TokenType.Else},
-        {"effects", TokenType.Effects},
-        {"pure", TokenType.Pure},
-        {"true", TokenType.Bool},
-        {"false", TokenType.Bool},
-        {"null", TokenType.Identifier}, // For now, handle null as an identifier
-        {"uses", TokenType.Uses},
-        {"Result", TokenType.Result},
-        {"Ok", TokenType.Ok},
-        {"Error", TokenType.Error},
-        {"let", TokenType.Let},
-        {"Some", TokenType.Some},
-        {"None", TokenType.None},
-        {"match", TokenType.Match},
-        {"guard", TokenType.Guard},
-        {"module", TokenType.Module},
-        {"import", TokenType.Import},
-        {"export", TokenType.Export},
-        {"from", TokenType.From},
-        {"type", TokenType.Type},
-        {"component", TokenType.Component},
-        {"state", TokenType.State},
-        {"events", TokenType.Events},
-        {"render", TokenType.Render},
-        {"on_mount", TokenType.OnMount},
-        {"event_handler", TokenType.EventHandler},
-        {"app_state", TokenType.AppState},
-        {"action", TokenType.Action},
-        {"updates", TokenType.Updates},
-        {"api_client", TokenType.ApiClient},
-        {"endpoint", TokenType.Endpoint},
-        {"for", TokenType.For},
-        {"in", TokenType.In},
-        {"where", TokenType.Where},
-        {"Database", TokenType.Database},
-        {"Network", TokenType.Network},
-        {"Logging", TokenType.Logging},
-        {"FileSystem", TokenType.FileSystem},
-        {"Memory", TokenType.Memory},
-        {"IO", TokenType.IO},
-        {"int", TokenType.Int},
-        {"string", TokenType.String_Type},
-        {"bool", TokenType.Bool},
-        {"List", TokenType.List},
-        {"Option", TokenType.Option}
-    };
-
-    public CadenzaLexer(string source)
-    {
-        _source = source;
-    }
-
-    public List<Token> ScanTokens()
-    {
-        while (!IsAtEnd())
-        {
-            _start = _current;
-            ScanToken();
-        }
-
-        _tokens.Add(new Token(TokenType.EOF, "", null, _line, _column));
-        return _tokens;
-    }
-
-    private bool IsAtEnd() => _current >= _source.Length;
-
-    private void ScanToken()
-    {
-        char c = Advance();
-        
-        switch (c)
-        {
-            case ' ':
-            case '\r':
-            case '\t':
-                _column++;
-                break;
-            case '\n':
-                _line++;
-                _column = 1;
-                break;
-            case '(':
-                _column++;
-                AddToken(TokenType.LeftParen);
-                break;
-            case ')':
-                _column++;
-                AddToken(TokenType.RightParen);
-                break;
-            case '{':
-                _column++;
-                AddToken(TokenType.LeftBrace);
-                break;
-            case '}':
-                _column++;
-                AddToken(TokenType.RightBrace);
-                break;
-            case '[':
-                _column++;
-                AddToken(TokenType.LeftBracket);
-                break;
-            case ']':
-                _column++;
-                AddToken(TokenType.RightBracket);
-                break;
-            case ',':
-                _column++;
-                AddToken(TokenType.Comma);
-                break;
-            case ';':
-                _column++;
-                AddToken(TokenType.Semicolon);
-                break;
-            case ':':
-                _column++;
-                AddToken(TokenType.Colon);
-                break;
-            case '+':
-                _column++;
-                AddToken(TokenType.Plus);
-                break;
-            case '*':
-                _column++;
-                AddToken(TokenType.Multiply);
-                break;
-            case '/':
-                if (Match('/'))
-                {
-                    _column += 2; // For the //
-                    // Line comment
-                    while (Peek() != '\n' && !IsAtEnd()) 
-                    {
-                        _column++;
-                        Advance();
-                    }
-                }
-                else if (Match('*'))
-                {
-                    _column += 2; // For the /*
-                    // Check for specification block comment
-                    ScanSpecificationOrComment();
-                }
-                else
-                {
-                    _column++;
-                    AddToken(TokenType.Divide);
-                }
-                break;
-            case '%':
-                _column++;
-                AddToken(TokenType.Modulo);
-                break;
-            case '?':
-                _column++;
-                AddToken(TokenType.Question);
-                break;
-            case '.':
-                _column++;
-                AddToken(TokenType.Dot);
-                break;
-            case '-':
-                if (Match('>'))
-                {
-                    _column += 2; // For the ->
-                    AddToken(TokenType.Arrow);
-                }
-                else
-                {
-                    _column++;
-                    AddToken(TokenType.Minus);
-                }
-                break;
-            case '=':
-                if (Match('='))
-                {
-                    _column += 2; // For the ==
-                    AddToken(TokenType.Equal);
-                }
-                else if (Match('>'))
-                {
-                    _column += 2; // For the =>
-                    AddToken(TokenType.FatArrow);
-                }
-                else
-                {
-                    _column++;
-                    AddToken(TokenType.Assign);
-                }
-                break;
-            case '!':
-                if (Match('='))
-                {
-                    _column += 2; // For the !=
-                    AddToken(TokenType.NotEqual);
-                }
-                else
-                {
-                    _column++;
-                    AddToken(TokenType.Not);
-                }
-                break;
-            case '<':
-                if (Match('='))
-                {
-                    _column += 2; // For the <=
-                    AddToken(TokenType.LessEqual);
-                }
-                else
-                {
-                    _column++;
-                    AddToken(TokenType.Less);
-                }
-                break;
-            case '>':
-                if (Match('='))
-                {
-                    _column += 2; // For the >=
-                    AddToken(TokenType.GreaterEqual);
-                }
-                else
-                {
-                    _column++;
-                    AddToken(TokenType.Greater);
-                }
-                break;
-            case '&':
-                if (Match('&'))
-                {
-                    _column += 2; // For the &&
-                    AddToken(TokenType.And);
-                }
-                else
-                {
-                    _column++;
-                    throw new Exception($"Unexpected character '&' at line {_line}, column {_column}");
-                }
-                break;
-            case '|':
-                if (Match('|'))
-                {
-                    _column += 2; // For the ||
-                    AddToken(TokenType.Or);
-                }
-                else
-                {
-                    _column++;
-                    throw new Exception($"Unexpected character '|' at line {_line}, column {_column}");
-                }
-                break;
-            case '"':
-                StringLiteral();
-                break;
-            case '$':
-                if (Peek() == '"')
-                {
-                    _column++; // for the $
-                    Advance(); // consume the "
-                    InterpolatedString();
-                }
-                else
-                {
-                    _column++;
-                    throw new Exception($"Unexpected character '$' at line {_line}, column {_column}");
-                }
-                break;
-            default:
-                if (IsDigit(c))
-                {
-                    Number();
-                }
-                else if (IsAlpha(c))
-                {
-                    Identifier();
-                }
-                else
-                {
-                    throw new Exception($"Unexpected character '{c}' at line {_line}, column {_column}");
-                }
-                break;
-        }
-    }
-
-    private char Advance()
-    {
-        return _source[_current++];
-    }
-
-    private bool Match(char expected)
-    {
-        if (IsAtEnd()) return false;
-        if (_source[_current] != expected) return false;
-
-        _current++;
-        return true;
-    }
-
-    private char Peek() => IsAtEnd() ? '\0' : _source[_current];
-
-    private char PeekNext() => (_current + 1 >= _source.Length) ? '\0' : _source[_current + 1];
-
-    private bool MatchSequence(string sequence)
-    {
-        if (_current + sequence.Length > _source.Length) return false;
-        
-        for (int i = 0; i < sequence.Length; i++)
-        {
-            if (_source[_current + i] != sequence[i]) return false;
-        }
-        
-        // Consume the sequence
-        _current += sequence.Length;
-        _column += sequence.Length;
-        return true;
-    }
-
-    private void ScanSpecificationOrComment()
-    {
-        // We're already past /*
-        // Check if this is a specification block
-        if (MatchSequence("spec"))
-        {
-            // Scan the specification content
-            var specContent = new StringBuilder();
-            
-            // Scan until we find spec*/
-            while (!IsAtEnd())
-            {
-                if (Peek() == 's')
-                {
-                    // Check if this is the end marker
-                    var saved_current = _current;
-                    var saved_column = _column;
-                    
-                    if (MatchSequence("spec*/"))
-                    {
-                        // Found the end - create a token with the content
-                        AddToken(TokenType.SpecStart, specContent.ToString().Trim());
-                        return;
-                    }
-                    
-                    // Not the end marker, restore position and continue
-                    _current = saved_current;
-                    _column = saved_column;
-                }
-                
-                if (Peek() == '\n')
-                {
-                    _line++;
-                    _column = 1;
-                    specContent.AppendLine();
-                }
-                else
-                {
-                    _column++;
-                    specContent.Append(Peek());
-                }
-                Advance();
-            }
-            
-            throw new Exception($"Unterminated specification block starting at line {_line}");
-        }
-        else
-        {
-            // Regular block comment - skip it
-            SkipBlockComment();
-        }
-    }
-
-    private void SkipBlockComment()
-    {
-        // We're already past /*
-        while (!IsAtEnd())
-        {
-            if (Peek() == '*' && PeekNext() == '/')
-            {
-                Advance(); // consume '*'
-                Advance(); // consume '/'
-                break;
-            }
-            if (Peek() == '\n')
-            {
-                _line++;
-                _column = 1;
-            }
-            else
-            {
-                _column++;
-            }
-            Advance();
-        }
-    }
-
-    private void AddToken(TokenType type, object? literal = null)
-    {
-        string text = _source.Substring(_start, _current - _start);
-        _tokens.Add(new Token(type, text, literal, _line, _column - text.Length));
-    }
-
-    private void StringLiteral()
-    {
-        _column++; // for the opening quote
-        while (Peek() != '"' && !IsAtEnd())
-        {
-            if (Peek() == '\\' && PeekNext() == '"')
-            {
-                // Skip the escaped quote
-                Advance(); // consume the backslash
-                Advance(); // consume the quote
-                _column += 2;
-            }
-            else if (Peek() == '\\' && PeekNext() != '\0')
-            {
-                // Skip the backslash and the next character
-                Advance(); // consume the backslash
-                Advance(); // consume the next character
-                _column += 2;
-            }
-            else if (Peek() == '\n')
-            {
-                _line++;
-                _column = 1;
-                Advance();
-            }
-            else
-            {
-                _column++;
-                Advance();
-            }
-        }
-
-        if (IsAtEnd())
-        {
-            throw new Exception($"Unterminated string at line {_line}");
-        }
-
-        // The closing "
-        _column++;
-        Advance();
-
-        // Trim the surrounding quotes and handle escape sequences
-        string value = _source.Substring(_start + 1, _current - _start - 2);
-        value = ProcessEscapeSequences(value);
-        
-        AddToken(TokenType.String, value);
-    }
-
-    private string ProcessEscapeSequences(string input)
-    {
-        var result = new StringBuilder();
-        for (int i = 0; i < input.Length; i++)
-        {
-            if (input[i] == '\\' && i + 1 < input.Length)
-            {
-                char nextChar = input[i + 1];
-                switch (nextChar)
-                {
-                    case 'n':
-                        result.Append('\n');
-                        i++; // Skip the next character
-                        break;
-                    case 't':
-                        result.Append('\t');
-                        i++; // Skip the next character
-                        break;
-                    case 'r':
-                        result.Append('\r');
-                        i++; // Skip the next character
-                        break;
-                    case '\\':
-                        result.Append('\\');
-                        i++; // Skip the next character
-                        break;
-                    case '"':
-                        result.Append('"');
-                        i++; // Skip the next character
-                        break;
-                    default:
-                        // Invalid escape sequence - treat as literal characters
-                        // Remove the backslash and keep the following character
-                        result.Append(nextChar);
-                        i++; // Skip the next character
-                        break;
-                }
-            }
-            else
-            {
-                result.Append(input[i]);
-            }
-        }
-        return result.ToString();
-    }
-
-    private void InterpolatedString()
-    {
-        var parts = new List<object>();
-        var currentPart = "";
-        
-        while (Peek() != '"' && !IsAtEnd())
-        {
-            if (Peek() == '{')
-            {
-                // Add the string part if not empty
-                if (!string.IsNullOrEmpty(currentPart))
-                {
-                    parts.Add(currentPart);
-                    currentPart = "";
-                }
-                
-                Advance(); // consume '{'
-                
-                // Find the matching '}'
-                var braceCount = 1;
-                var expressionStart = _current;
-                
-                while (braceCount > 0 && !IsAtEnd())
-                {
-                    if (Peek() == '{') braceCount++;
-                    else if (Peek() == '}') braceCount--;
-                    Advance();
-                }
-                
-                if (braceCount > 0)
-                {
-                    throw new Exception($"Unterminated interpolation expression at line {_line}");
-                }
-                
-                // Extract the expression (excluding the closing '}')
-                var expression = _source.Substring(expressionStart, _current - expressionStart - 1);
-                parts.Add(new Dictionary<string, object> { ["IsExpression"] = true, ["Value"] = expression });
-            }
-            else
-            {
-                if (Peek() == '\n')
-                {
-                    _line++;
-                    _column = 1;
-                }
-                currentPart += Advance();
-            }
-        }
-        
-        if (IsAtEnd())
-        {
-            throw new Exception($"Unterminated interpolated string at line {_line}");
-        }
-        
-        // Add the final string part if not empty
-        if (!string.IsNullOrEmpty(currentPart))
-        {
-            parts.Add(currentPart);
-        }
-        
-        // The closing "
-        Advance();
-        
-        AddToken(TokenType.StringInterpolation, parts);
-    }
-
-    private void Number()
-    {
-        _column++; // for the first digit
-        while (IsDigit(Peek())) 
-        {
-            _column++;
-            Advance();
-        }
-
-        // Look for a fractional part
-        if (Peek() == '.' && IsDigit(PeekNext()))
-        {
-            // Consume the "."
-            _column++;
-            Advance();
-
-            while (IsDigit(Peek()))
-            {
-                _column++;
-                Advance();
-            }
-        }
-
-        string numberStr = _source.Substring(_start, _current - _start);
-        if (numberStr.Contains('.'))
-        {
-            AddToken(TokenType.Number, double.Parse(numberStr));
-        }
-        else
-        {
-            AddToken(TokenType.Number, int.Parse(numberStr));
-        }
-    }
-
-    private void Identifier()
-    {
-        _column++; // for the first character
-        while (IsAlphaNumeric(Peek()))
-        {
-            _column++;
-            Advance();
-        }
-
-        string text = _source.Substring(_start, _current - _start);
-        TokenType type = Keywords.ContainsKey(text) ? Keywords[text] : TokenType.Identifier;
-        AddToken(type);
-    }
-
-    private bool IsDigit(char c) => c >= '0' && c <= '9';
-
-    private bool IsAlpha(char c) => (c >= 'a' && c <= 'z') || (c >= 'A' && c <= 'Z') || c == '_';
-
-    private bool IsAlphaNumeric(char c) => IsAlpha(c) || IsDigit(c);
->>>>>>> 73527557
+using System;
+using System.Collections.Generic;
+using System.Text;
+
+namespace Cadenza.Core;
+
+public class CadenzaLexer
+{
+    private readonly string _source;
+    private readonly List<Token> _tokens = new();
+    private int _start = 0;
+    private int _current = 0;
+    private int _line = 1;
+    private int _column = 1;
+
+    private static readonly Dictionary<string, TokenType> Keywords = new()
+    {
+        {"function", TokenType.Function},
+        {"return", TokenType.Return},
+        {"if", TokenType.If},
+        {"else", TokenType.Else},
+        {"effects", TokenType.Effects},
+        {"pure", TokenType.Pure},
+        {"true", TokenType.Bool},
+        {"false", TokenType.Bool},
+        {"null", TokenType.Identifier}, // For now, handle null as an identifier
+        {"uses", TokenType.Uses},
+        {"Result", TokenType.Result},
+        {"Ok", TokenType.Ok},
+        {"Error", TokenType.Error},
+        {"let", TokenType.Let},
+        {"Some", TokenType.Some},
+        {"None", TokenType.None},
+        {"match", TokenType.Match},
+        {"guard", TokenType.Guard},
+        {"module", TokenType.Module},
+        {"import", TokenType.Import},
+        {"export", TokenType.Export},
+        {"from", TokenType.From},
+        {"type", TokenType.Type},
+        {"component", TokenType.Component},
+        {"state", TokenType.State},
+        {"events", TokenType.Events},
+        {"render", TokenType.Render},
+        {"on_mount", TokenType.OnMount},
+        {"event_handler", TokenType.EventHandler},
+        {"declare_state", TokenType.DeclareState},
+        {"app_state", TokenType.AppState},
+        {"action", TokenType.Action},
+        {"updates", TokenType.Updates},
+        {"api_client", TokenType.ApiClient},
+        {"endpoint", TokenType.Endpoint},
+        {"for", TokenType.For},
+        {"in", TokenType.In},
+        {"where", TokenType.Where},
+        {"Database", TokenType.Database},
+        {"Network", TokenType.Network},
+        {"Logging", TokenType.Logging},
+        {"FileSystem", TokenType.FileSystem},
+        {"Memory", TokenType.Memory},
+        {"IO", TokenType.IO},
+        {"int", TokenType.Int},
+        {"string", TokenType.String_Type},
+        {"bool", TokenType.Bool},
+        {"List", TokenType.List},
+        {"Option", TokenType.Option}
+    };
+
+    public CadenzaLexer(string source)
+    {
+        _source = source;
+    }
+
+    public List<Token> ScanTokens()
+    {
+        while (!IsAtEnd())
+        {
+            _start = _current;
+            ScanToken();
+        }
+
+        _tokens.Add(new Token(TokenType.EOF, "", null, _line, _column));
+        return _tokens;
+    }
+
+    private bool IsAtEnd() => _current >= _source.Length;
+
+    private void ScanToken()
+    {
+        char c = Advance();
+        
+        switch (c)
+        {
+            case ' ':
+            case '\r':
+            case '\t':
+                _column++;
+                break;
+            case '\n':
+                _line++;
+                _column = 1;
+                break;
+            case '(':
+                _column++;
+                AddToken(TokenType.LeftParen);
+                break;
+            case ')':
+                _column++;
+                AddToken(TokenType.RightParen);
+                break;
+            case '{':
+                _column++;
+                AddToken(TokenType.LeftBrace);
+                break;
+            case '}':
+                _column++;
+                AddToken(TokenType.RightBrace);
+                break;
+            case '[':
+                _column++;
+                AddToken(TokenType.LeftBracket);
+                break;
+            case ']':
+                _column++;
+                AddToken(TokenType.RightBracket);
+                break;
+            case ',':
+                _column++;
+                AddToken(TokenType.Comma);
+                break;
+            case ';':
+                _column++;
+                AddToken(TokenType.Semicolon);
+                break;
+            case ':':
+                _column++;
+                AddToken(TokenType.Colon);
+                break;
+            case '+':
+                _column++;
+                AddToken(TokenType.Plus);
+                break;
+            case '*':
+                _column++;
+                AddToken(TokenType.Multiply);
+                break;
+            case '/':
+                if (Match('/'))
+                {
+                    _column += 2; // For the //
+                    // Line comment
+                    while (Peek() != '\n' && !IsAtEnd()) 
+                    {
+                        _column++;
+                        Advance();
+                    }
+                }
+                else if (Match('*'))
+                {
+                    _column += 2; // For the /*
+                    // Check for specification block comment
+                    ScanSpecificationOrComment();
+                }
+                else
+                {
+                    _column++;
+                    AddToken(TokenType.Divide);
+                }
+                break;
+            case '%':
+                _column++;
+                AddToken(TokenType.Modulo);
+                break;
+            case '?':
+                _column++;
+                AddToken(TokenType.Question);
+                break;
+            case '.':
+                _column++;
+                AddToken(TokenType.Dot);
+                break;
+            case '-':
+                if (Match('>'))
+                {
+                    _column += 2; // For the ->
+                    AddToken(TokenType.Arrow);
+                }
+                else
+                {
+                    _column++;
+                    AddToken(TokenType.Minus);
+                }
+                break;
+            case '=':
+                if (Match('='))
+                {
+                    _column += 2; // For the ==
+                    AddToken(TokenType.Equal);
+                }
+                else if (Match('>'))
+                {
+                    _column += 2; // For the =>
+                    AddToken(TokenType.FatArrow);
+                }
+                else
+                {
+                    _column++;
+                    AddToken(TokenType.Assign);
+                }
+                break;
+            case '!':
+                if (Match('='))
+                {
+                    _column += 2; // For the !=
+                    AddToken(TokenType.NotEqual);
+                }
+                else
+                {
+                    _column++;
+                    AddToken(TokenType.Not);
+                }
+                break;
+            case '<':
+                if (Match('='))
+                {
+                    _column += 2; // For the <=
+                    AddToken(TokenType.LessEqual);
+                }
+                else
+                {
+                    _column++;
+                    AddToken(TokenType.Less);
+                }
+                break;
+            case '>':
+                if (Match('='))
+                {
+                    _column += 2; // For the >=
+                    AddToken(TokenType.GreaterEqual);
+                }
+                else
+                {
+                    _column++;
+                    AddToken(TokenType.Greater);
+                }
+                break;
+            case '&':
+                if (Match('&'))
+                {
+                    _column += 2; // For the &&
+                    AddToken(TokenType.And);
+                }
+                else
+                {
+                    _column++;
+                    throw new Exception($"Unexpected character '&' at line {_line}, column {_column}");
+                }
+                break;
+            case '|':
+                if (Match('|'))
+                {
+                    _column += 2; // For the ||
+                    AddToken(TokenType.Or);
+                }
+                else
+                {
+                    _column++;
+                    throw new Exception($"Unexpected character '|' at line {_line}, column {_column}");
+                }
+                break;
+            case '"':
+                StringLiteral();
+                break;
+            case '$':
+                if (Peek() == '"')
+                {
+                    _column++; // for the $
+                    Advance(); // consume the "
+                    InterpolatedString();
+                }
+                else
+                {
+                    _column++;
+                    throw new Exception($"Unexpected character '$' at line {_line}, column {_column}");
+                }
+                break;
+            default:
+                if (IsDigit(c))
+                {
+                    Number();
+                }
+                else if (IsAlpha(c))
+                {
+                    Identifier();
+                }
+                else
+                {
+                    throw new Exception($"Unexpected character '{c}' at line {_line}, column {_column}");
+                }
+                break;
+        }
+    }
+
+    private char Advance()
+    {
+        return _source[_current++];
+    }
+
+    private bool Match(char expected)
+    {
+        if (IsAtEnd()) return false;
+        if (_source[_current] != expected) return false;
+
+        _current++;
+        return true;
+    }
+
+    private char Peek() => IsAtEnd() ? '\0' : _source[_current];
+
+    private char PeekNext() => (_current + 1 >= _source.Length) ? '\0' : _source[_current + 1];
+
+    private bool MatchSequence(string sequence)
+    {
+        if (_current + sequence.Length > _source.Length) return false;
+        
+        for (int i = 0; i < sequence.Length; i++)
+        {
+            if (_source[_current + i] != sequence[i]) return false;
+        }
+        
+        // Consume the sequence
+        _current += sequence.Length;
+        _column += sequence.Length;
+        return true;
+    }
+
+    private void ScanSpecificationOrComment()
+    {
+        // We're already past /*
+        // Check if this is a specification block
+        if (MatchSequence("spec"))
+        {
+            // Scan the specification content
+            var specContent = new StringBuilder();
+            
+            // Scan until we find spec*/
+            while (!IsAtEnd())
+            {
+                if (Peek() == 's')
+                {
+                    // Check if this is the end marker
+                    var saved_current = _current;
+                    var saved_column = _column;
+                    
+                    if (MatchSequence("spec*/"))
+                    {
+                        // Found the end - create a token with the content
+                        AddToken(TokenType.SpecStart, specContent.ToString().Trim());
+                        return;
+                    }
+                    
+                    // Not the end marker, restore position and continue
+                    _current = saved_current;
+                    _column = saved_column;
+                }
+                
+                if (Peek() == '\n')
+                {
+                    _line++;
+                    _column = 1;
+                    specContent.AppendLine();
+                }
+                else
+                {
+                    _column++;
+                    specContent.Append(Peek());
+                }
+                Advance();
+            }
+            
+            throw new Exception($"Unterminated specification block starting at line {_line}");
+        }
+        else
+        {
+            // Regular block comment - skip it
+            SkipBlockComment();
+        }
+    }
+
+    private void SkipBlockComment()
+    {
+        // We're already past /*
+        while (!IsAtEnd())
+        {
+            if (Peek() == '*' && PeekNext() == '/')
+            {
+                Advance(); // consume '*'
+                Advance(); // consume '/'
+                break;
+            }
+            if (Peek() == '\n')
+            {
+                _line++;
+                _column = 1;
+            }
+            else
+            {
+                _column++;
+            }
+            Advance();
+        }
+    }
+
+    private void AddToken(TokenType type, object? literal = null)
+    {
+        string text = _source.Substring(_start, _current - _start);
+        _tokens.Add(new Token(type, text, literal, _line, _column - text.Length));
+    }
+
+    private void StringLiteral()
+    {
+        _column++; // for the opening quote
+        while (Peek() != '"' && !IsAtEnd())
+        {
+            if (Peek() == '\\' && PeekNext() == '"')
+            {
+                // Skip the escaped quote
+                Advance(); // consume the backslash
+                Advance(); // consume the quote
+                _column += 2;
+            }
+            else if (Peek() == '\\' && PeekNext() != '\0')
+            {
+                // Skip the backslash and the next character
+                Advance(); // consume the backslash
+                Advance(); // consume the next character
+                _column += 2;
+            }
+            else if (Peek() == '\n')
+            {
+                _line++;
+                _column = 1;
+                Advance();
+            }
+            else
+            {
+                _column++;
+                Advance();
+            }
+        }
+
+        if (IsAtEnd())
+        {
+            throw new Exception($"Unterminated string at line {_line}");
+        }
+
+        // The closing "
+        _column++;
+        Advance();
+
+        // Trim the surrounding quotes and handle escape sequences
+        string value = _source.Substring(_start + 1, _current - _start - 2);
+        value = ProcessEscapeSequences(value);
+        
+        AddToken(TokenType.String, value);
+    }
+
+    private string ProcessEscapeSequences(string input)
+    {
+        var result = new StringBuilder();
+        for (int i = 0; i < input.Length; i++)
+        {
+            if (input[i] == '\\' && i + 1 < input.Length)
+            {
+                char nextChar = input[i + 1];
+                switch (nextChar)
+                {
+                    case 'n':
+                        result.Append('\n');
+                        i++; // Skip the next character
+                        break;
+                    case 't':
+                        result.Append('\t');
+                        i++; // Skip the next character
+                        break;
+                    case 'r':
+                        result.Append('\r');
+                        i++; // Skip the next character
+                        break;
+                    case '\\':
+                        result.Append('\\');
+                        i++; // Skip the next character
+                        break;
+                    case '"':
+                        result.Append('"');
+                        i++; // Skip the next character
+                        break;
+                    default:
+                        // Invalid escape sequence - treat as literal characters
+                        // Remove the backslash and keep the following character
+                        result.Append(nextChar);
+                        i++; // Skip the next character
+                        break;
+                }
+            }
+            else
+            {
+                result.Append(input[i]);
+            }
+        }
+        return result.ToString();
+    }
+
+    private void InterpolatedString()
+    {
+        var parts = new List<object>();
+        var currentPart = "";
+        
+        while (Peek() != '"' && !IsAtEnd())
+        {
+            if (Peek() == '{')
+            {
+                // Add the string part if not empty
+                if (!string.IsNullOrEmpty(currentPart))
+                {
+                    parts.Add(currentPart);
+                    currentPart = "";
+                }
+                
+                Advance(); // consume '{'
+                
+                // Find the matching '}'
+                var braceCount = 1;
+                var expressionStart = _current;
+                
+                while (braceCount > 0 && !IsAtEnd())
+                {
+                    if (Peek() == '{') braceCount++;
+                    else if (Peek() == '}') braceCount--;
+                    Advance();
+                }
+                
+                if (braceCount > 0)
+                {
+                    throw new Exception($"Unterminated interpolation expression at line {_line}");
+                }
+                
+                // Extract the expression (excluding the closing '}')
+                var expression = _source.Substring(expressionStart, _current - expressionStart - 1);
+                parts.Add(new Dictionary<string, object> { ["IsExpression"] = true, ["Value"] = expression });
+            }
+            else
+            {
+                if (Peek() == '\n')
+                {
+                    _line++;
+                    _column = 1;
+                }
+                currentPart += Advance();
+            }
+        }
+        
+        if (IsAtEnd())
+        {
+            throw new Exception($"Unterminated interpolated string at line {_line}");
+        }
+        
+        // Add the final string part if not empty
+        if (!string.IsNullOrEmpty(currentPart))
+        {
+            parts.Add(currentPart);
+        }
+        
+        // The closing "
+        Advance();
+        
+        AddToken(TokenType.StringInterpolation, parts);
+    }
+
+    private void Number()
+    {
+        _column++; // for the first digit
+        while (IsDigit(Peek())) 
+        {
+            _column++;
+            Advance();
+        }
+
+        // Look for a fractional part
+        if (Peek() == '.' && IsDigit(PeekNext()))
+        {
+            // Consume the "."
+            _column++;
+            Advance();
+
+            while (IsDigit(Peek()))
+            {
+                _column++;
+                Advance();
+            }
+        }
+
+        string numberStr = _source.Substring(_start, _current - _start);
+        if (numberStr.Contains('.'))
+        {
+            AddToken(TokenType.Number, double.Parse(numberStr));
+        }
+        else
+        {
+            AddToken(TokenType.Number, int.Parse(numberStr));
+        }
+    }
+
+    private void Identifier()
+    {
+        _column++; // for the first character
+        while (IsAlphaNumeric(Peek()))
+        {
+            _column++;
+            Advance();
+        }
+
+        string text = _source.Substring(_start, _current - _start);
+        TokenType type = Keywords.ContainsKey(text) ? Keywords[text] : TokenType.Identifier;
+        AddToken(type);
+    }
+
+    private bool IsDigit(char c) => c >= '0' && c <= '9';
+
+    private bool IsAlpha(char c) => (c >= 'a' && c <= 'z') || (c >= 'A' && c <= 'Z') || c == '_';
+
+    private bool IsAlphaNumeric(char c) => IsAlpha(c) || IsDigit(c);
 }