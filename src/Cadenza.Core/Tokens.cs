--- conflicted
+++ resolved
@@ -1,232 +1,116 @@
-<<<<<<< HEAD
-using System;
-
-namespace Cadenza.Core;
-
-public enum TokenType
-{
-    // Literals
-    Identifier,
-    Number,
-    String,
-    StringInterpolation,
-    
-    // Keywords
-    Function,
-    Return,
-    If,
-    Else,
-    Effects,
-    Pure,
-    Uses,
-    Result,
-    Ok,
-    Error,
-    Let,
-    Some,
-    None,
-    Match,
-    
-    // Effect names
-    Database,
-    Network,
-    Logging,
-    FileSystem,
-    Memory,
-    IO,
-    
-    // Types
-    Int,
-    String_Type,
-    Bool,
-    List,
-    Option,
-    
-    // Symbols
-    LeftParen,
-    RightParen,
-    LeftBrace,
-    RightBrace,
-    LeftBracket,
-    RightBracket,
-    Comma,
-    Semicolon,
-    Colon,
-    Arrow,        // -> (function return type)
-    FatArrow,     // => (match case)
-    Assign,
-    
-    // Operators
-    Plus,
-    Minus,
-    Multiply,
-    Divide,
-    Greater,
-    Less,
-    GreaterEqual,
-    LessEqual,
-    Equal,
-    NotEqual,
-    Question, // Error propagation operator ?
-    
-    // Logical operators
-    And,      // &&
-    Or,       // ||
-    Not,      // !
-    
-    // Control flow keywords
-    Guard,    // guard keyword
-    
-    // Module system keywords
-    Module,   // module keyword
-    Import,   // import keyword
-    Export,   // export keyword
-    From,     // from keyword
-    Dot,      // . for qualified names and imports
-    LeftBraceCurly,  // { for import lists
-    RightBraceCurly, // } for import lists
-    
-    // UI Component Keywords (Phase 4)
-    Component,
-    State,
-    Events,
-    Render,
-    OnMount,
-    EventHandler,
-    DeclareState,
-    AppState,
-    Action,
-    Updates,
-    ApiClient,
-    Endpoint,
-    For,
-    In,
-    Where,
-    
-    // Modulus operator
-    Modulo,   // %
-    
-    // Specification block tokens
-    SpecStart,  // /*spec
-    SpecEnd,    // spec*/
-    
-    EOF
-}
-
-=======
-using System;
-
-namespace Cadenza.Core;
-
-public enum TokenType
-{
-    // Literals
-    Identifier,
-    Number,
-    String,
-    StringInterpolation,
-    
-    // Keywords
-    Function,
-    Return,
-    If,
-    Else,
-    Effects,
-    Pure,
-    Uses,
-    Result,
-    Ok,
-    Error,
-    Let,
-    Some,
-    None,
-    Match,
-    
-    // Effect names
-    Database,
-    Network,
-    Logging,
-    FileSystem,
-    Memory,
-    IO,
-    
-    // Types
-    Int,
-    String_Type,
-    Bool,
-    List,
-    Option,
-    
-    // Symbols
-    LeftParen,
-    RightParen,
-    LeftBrace,
-    RightBrace,
-    LeftBracket,
-    RightBracket,
-    Comma,
-    Semicolon,
-    Colon,
-    Arrow,        // -> (function return type)
-    FatArrow,     // => (match case)
-    Assign,
-    
-    // Operators
-    Plus,
-    Minus,
-    Multiply,
-    Divide,
-    Greater,
-    Less,
-    GreaterEqual,
-    LessEqual,
-    Equal,
-    NotEqual,
-    Question, // Error propagation operator ?
-    
-    // Logical operators
-    And,      // &&
-    Or,       // ||
-    Not,      // !
-    
-    // Control flow keywords
-    Guard,    // guard keyword
-    
-    // Module system keywords
-    Module,   // module keyword
-    Import,   // import keyword
-    Export,   // export keyword
-    From,     // from keyword
-    Type,     // type keyword for type definitions
-    Dot,      // . for qualified names and imports
-    LeftBraceCurly,  // { for import lists
-    RightBraceCurly, // } for import lists
-    
-    // UI Component Keywords (Phase 4)
-    Component,
-    State,
-    Events,
-    Render,
-    OnMount,
-    EventHandler,
-    AppState,
-    Action,
-    Updates,
-    ApiClient,
-    Endpoint,
-    For,
-    In,
-    Where,
-    
-    // Modulus operator
-    Modulo,   // %
-    
-    // Specification block tokens
-    SpecStart,  // /*spec
-    SpecEnd,    // spec*/
-    
-    EOF
-}
-
->>>>>>> 73527557
+using System;
+
+namespace Cadenza.Core;
+
+public enum TokenType
+{
+    // Literals
+    Identifier,
+    Number,
+    String,
+    StringInterpolation,
+    
+    // Keywords
+    Function,
+    Return,
+    If,
+    Else,
+    Effects,
+    Pure,
+    Uses,
+    Result,
+    Ok,
+    Error,
+    Let,
+    Some,
+    None,
+    Match,
+    
+    // Effect names
+    Database,
+    Network,
+    Logging,
+    FileSystem,
+    Memory,
+    IO,
+    
+    // Types
+    Int,
+    String_Type,
+    Bool,
+    List,
+    Option,
+    
+    // Symbols
+    LeftParen,
+    RightParen,
+    LeftBrace,
+    RightBrace,
+    LeftBracket,
+    RightBracket,
+    Comma,
+    Semicolon,
+    Colon,
+    Arrow,        // -> (function return type)
+    FatArrow,     // => (match case)
+    Assign,
+    
+    // Operators
+    Plus,
+    Minus,
+    Multiply,
+    Divide,
+    Greater,
+    Less,
+    GreaterEqual,
+    LessEqual,
+    Equal,
+    NotEqual,
+    Question, // Error propagation operator ?
+    
+    // Logical operators
+    And,      // &&
+    Or,       // ||
+    Not,      // !
+    
+    // Control flow keywords
+    Guard,    // guard keyword
+    
+    // Module system keywords
+    Module,   // module keyword
+    Import,   // import keyword
+    Export,   // export keyword
+    From,     // from keyword
+    Type,     // type keyword for type definitions
+    Dot,      // . for qualified names and imports
+    LeftBraceCurly,  // { for import lists
+    RightBraceCurly, // } for import lists
+    
+    // UI Component Keywords (Phase 4)
+    Component,
+    State,
+    Events,
+    Render,
+    OnMount,
+    EventHandler,
+    DeclareState,
+    AppState,
+    Action,
+    Updates,
+    ApiClient,
+    Endpoint,
+    For,
+    In,
+    Where,
+    
+    // Modulus operator
+    Modulo,   // %
+    
+    // Specification block tokens
+    SpecStart,  // /*spec
+    SpecEnd,    // spec*/
+    
+    EOF
+}
+
 public record Token(TokenType Type, string Lexeme, object? Literal, int Line, int Column);